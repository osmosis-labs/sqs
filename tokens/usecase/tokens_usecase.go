package usecase

import (
	"context"
	"fmt"
	"net/http"
	"strings"
	"sync"

	"github.com/osmosis-labs/osmosis/osmomath"
	"github.com/osmosis-labs/sqs/domain"
	"github.com/osmosis-labs/sqs/domain/mvc"
	"github.com/osmosis-labs/sqs/sqsdomain/json"
	"github.com/prometheus/client_golang/prometheus"
)

type t struct {
	// Currently, we only expect reads to this shared resource and no writes.
	// If needed, change this to sync.Map in the future.
	// Can be considered for merge with humanToChainDenomMap in the future.
	tokenMetadataByChainDenom map[string]domain.Token
	humanToChainDenomMap      map[string]string
	chainDenoms               map[string]struct{}

	// No mutex since we only expect reads to this shared resource and no writes.
	precisionScalingFactorMap map[int]osmomath.Dec

	// Metadata about denoms that is collected from the pools.
	// E.g. total denom liquidity across all pools.
	poolDenomMetaData sync.Map

	// We persist pricing strategies across endpoint calls as they
	// may cache responses internally.
	pricingStrategyMap map[domain.PricingSourceType]domain.PricingSource

	// Map of chain denoms to coingecko IDs
	coingeckoIds map[string]string
}

// Struct to represent the JSON structure
type AssetList struct {
	ChainName string `json:"chainName"`
	Assets    []struct {
		CoinMinimalDenom string `json:"coinMinimalDenom"`
		Symbol           string `json:"symbol"`
		Decimals         int    `json:"decimals"`
		CoingeckoID      string `json:"coingeckoId"`
		Preview          bool   `json:"preview"`
	} `json:"assets"`
}

// Define a result struct to hold the quoteDenom and the fetched price or error
type priceResult struct {
	quoteDenom string
	price      osmomath.BigDec
	err        error
}

// Define a result struct to hold the base denom and prices for each possible quote denom or error
type priceResults struct {
	baseDenom string
	prices    map[string]osmomath.BigDec
	err       error
}

var _ mvc.TokensUsecase = &t{}

var (
	tenDec = osmomath.NewDec(10)

	pricingErrorCounter = prometheus.NewCounterVec(
		prometheus.CounterOpts{
			Name: "sqs_pricing_errors_total",
			Help: "Total number of pricing errors",
		},
		[]string{"base", "quote", "err"},
	)
	fallbackCounter = prometheus.NewCounterVec(
		prometheus.CounterOpts{
			Name: "sqs_pricing_fallback_total",
			Help: "Total number of fallback from chain pricing source to coingecko",
		},
		[]string{"base", "quote"},
	)
)

// NewTokensUsecase will create a new tokens use case object
func NewTokensUsecase(tokenMetadataByChainDenom map[string]domain.Token) mvc.TokensUsecase {
	// Create human denom to chain denom map
	humanToChainDenomMap := make(map[string]string, len(tokenMetadataByChainDenom))
	uniquePrecisionMap := make(map[int]struct{}, 0)
	chainDenoms := map[string]struct{}{}
	coingeckoIds := make(map[string]string, len(tokenMetadataByChainDenom))

	for chainDenom, tokenMetadata := range tokenMetadataByChainDenom {
		// lower case human denom
		lowerCaseHumanDenom := strings.ToLower(tokenMetadata.HumanDenom)

		humanToChainDenomMap[lowerCaseHumanDenom] = chainDenom

		uniquePrecisionMap[tokenMetadata.Precision] = struct{}{}

		chainDenoms[chainDenom] = struct{}{}
		coingeckoIds[chainDenom] = tokenMetadata.CoingeckoID
	}

	// Precompute precision scaling factors
	precisionScalingFactors := make(map[int]osmomath.Dec, len(uniquePrecisionMap))
	for precision := range uniquePrecisionMap {
		precisionScalingFactors[precision] = tenDec.Power(uint64(precision))
	}

	return &t{
		tokenMetadataByChainDenom: tokenMetadataByChainDenom,
		humanToChainDenomMap:      humanToChainDenomMap,
		precisionScalingFactorMap: precisionScalingFactors,

		pricingStrategyMap: map[domain.PricingSourceType]domain.PricingSource{},

<<<<<<< HEAD
		poolDenomMetaData: sync.Map{},

		chainDenoms: chainDenoms,
=======
		chainDenoms:  chainDenoms,
		coingeckoIds: coingeckoIds,
>>>>>>> eb17d651
	}
}

// UpdatePoolDenomMetadata implements mvc.TokensUsecase.
func (t *t) UpdatePoolDenomMetadata(poolDenomMetadata domain.PoolDenomMetaDataMap) {
	for chainDenom, tokenMetadata := range poolDenomMetadata {
		t.poolDenomMetaData.Store(chainDenom, tokenMetadata)
	}
}

// GetPoolLiquidityCap implements mvc.TokensUsecase.
func (t *t) GetPoolLiquidityCap(chainDenom string) (osmomath.Int, error) {
	poolDenomMetadata, err := t.GetPoolDenomMetadata(chainDenom)
	if err != nil {
		return osmomath.Int{}, err
	}
	return poolDenomMetadata.TotalLiquidity, nil
}

// GetPoolDenomMetadata implements mvc.TokensUsecase.
func (t *t) GetPoolDenomMetadata(chainDenom string) (domain.PoolDenomMetaData, error) {
	poolDenomMetadataObj, ok := t.poolDenomMetaData.Load(chainDenom)
	if !ok {
		return domain.PoolDenomMetaData{}, domain.PoolDenomMetaDataNotPresentError{
			ChainDenom: chainDenom,
		}
	}

	poolDenomMetadata, ok := poolDenomMetadataObj.(domain.PoolDenomMetaData)
	if !ok {
		// TODO: add alert
		return domain.PoolDenomMetaData{}, fmt.Errorf("pool denom metadata for denom (%s) is not of type domain.PoolDenomMetaData", chainDenom)
	}

	return poolDenomMetadata, nil
}

// GetPoolDenomsMetadata implements mvc.TokensUsecase.
func (t *t) GetPoolDenomsMetadata(chainDenoms []string) domain.PoolDenomMetaDataMap {
	result := make(domain.PoolDenomMetaDataMap, len(chainDenoms))

	for _, chainDenom := range chainDenoms {
		poolDenomMetadata, err := t.GetPoolDenomMetadata(chainDenom)

		// Instead of failing the entire request, we just set the results to zero
		if err != nil {
			result.Set(chainDenom, osmomath.ZeroInt(), osmomath.ZeroInt())
		} else {
			// Otherwise, we set the correct value
			result[chainDenom] = poolDenomMetadata
		}
	}

	return result
}

// GetFullPoolDenomMetadata implements mvc.TokensUsecase.
func (t *t) GetFullPoolDenomMetadata() domain.PoolDenomMetaDataMap {
	chainDenoms := make([]string, 0, len(t.chainDenoms))
	for chainDenom := range t.chainDenoms {
		chainDenoms = append(chainDenoms, chainDenom)
	}

	return t.GetPoolDenomsMetadata(chainDenoms)
}

// GetChainDenom implements mvc.TokensUsecase.
func (t *t) GetChainDenom(humanDenom string) (string, error) {
	humanDenomLowerCase := strings.ToLower(humanDenom)

	chainDenom, ok := t.humanToChainDenomMap[humanDenomLowerCase]
	if !ok {
		return "", fmt.Errorf("chain denom for human denom (%s) is not found", humanDenomLowerCase)
	}

	return chainDenom, nil
}

// GetMetadataByChainDenom implements mvc.TokensUsecase.
func (t *t) GetMetadataByChainDenom(denom string) (domain.Token, error) {
	token, ok := t.tokenMetadataByChainDenom[denom]
	if !ok {
		return domain.Token{}, fmt.Errorf("metadata for denom (%s) is not found", denom)
	}

	return token, nil
}

// GetFullTokenMetadata implements mvc.TokensUsecase.
func (t *t) GetFullTokenMetadata() (map[string]domain.Token, error) {
	// Do a copy of the cached metadata
	result := make(map[string]domain.Token, len(t.tokenMetadataByChainDenom))
	for denom, tokenMetadata := range t.tokenMetadataByChainDenom {
		result[denom] = tokenMetadata
	}

	return result, nil
}

// GetChainScalingFactorByDenomMut implements mvc.TokensUsecase.
func (t *t) GetChainScalingFactorByDenomMut(denom string) (osmomath.Dec, error) {
	denomMetadata, err := t.GetMetadataByChainDenom(denom)
	if err != nil {
		return osmomath.Dec{}, err
	}

	scalingFactor, ok := t.getChainScalingFactorMut(denomMetadata.Precision)
	if !ok {
		return osmomath.Dec{}, fmt.Errorf("scalng factor for precision (%d) and denom (%s) not found", denomMetadata.Precision, denom)
	}

	return scalingFactor, nil
}

// GetPrices implements pricing.PricingStrategy.
func (t *t) GetPrices(ctx context.Context, baseDenoms []string, quoteDenoms []string, pricingSourceType domain.PricingSourceType, opts ...domain.PricingOption) (domain.PricesResult, error) {
	byBaseDenomResult := make(map[string]map[string]osmomath.BigDec, len(baseDenoms))

	// Create a channel to communicate the results
	resultsChan := make(chan priceResults, len(quoteDenoms))

	// Use a WaitGroup to wait for all goroutines to finish
	var wg sync.WaitGroup

	// For every base denom, create a map with quote denom prices.
	for _, baseDenom := range baseDenoms {
		wg.Add(1)
		go func(baseDenom string) {
			defer wg.Done()

			prices, err := t.getPricesForBaseDenom(ctx, baseDenom, quoteDenoms, pricingSourceType, opts...)
			if err != nil {
				// This should not panic, so just logging the error here and continue
				fmt.Println(err.Error())
			}
			resultsChan <- priceResults{baseDenom: baseDenom, prices: prices, err: err}
		}(baseDenom)
	}

	// Close the results channel once all goroutines have finished
	go func() {
		wg.Wait()          // Wait for all goroutines to finish
		close(resultsChan) // Close the channel
	}()

	// Read from the results channel and update the map
	for range baseDenoms {
		result := <-resultsChan

		if result.err != nil {
			return nil, result.err
		}
		byBaseDenomResult[result.baseDenom] = result.prices
	}

	return byBaseDenomResult, nil
}

// getPricesForBaseDenom fetches all prices for base denom given a slice of quotes and pricing options.
// Pricing options determine whether to recompute prices or use the cache as well as the desired source of prices.
// Returns a map with keys as quotes and values as prices or error, if any.
// Returns error if base denom is not found in the token metadata.
// Sets the price to zero in case of failing to compute the price between base and quote but these being valid tokens.
func (t *t) getPricesForBaseDenom(ctx context.Context, baseDenom string, quoteDenoms []string, pricingSourceType domain.PricingSourceType, pricingOptions ...domain.PricingOption) (map[string]osmomath.BigDec, error) {
	byQuoteDenomForGivenBaseResult := make(map[string]osmomath.BigDec, len(quoteDenoms))
	// Validate base denom is a valid denom
	// Return zeroes for all quotes if base denom is not found
	_, err := t.GetMetadataByChainDenom(baseDenom)
	if err != nil {
		for _, quoteDenom := range quoteDenoms {
			byQuoteDenomForGivenBaseResult[quoteDenom] = osmomath.ZeroBigDec()
		}
		return byQuoteDenomForGivenBaseResult, nil
	}

	// Create a channel to communicate the results
	resultsChan := make(chan priceResult, len(quoteDenoms))

	// Get the pricing strategy
	pricingStrategy, ok := t.pricingStrategyMap[pricingSourceType]
	if !ok {
		return nil, fmt.Errorf("pricing strategy (%s) not found in the tokens use case", pricingStrategy)
	}

	// Use a WaitGroup to wait for all goroutines to finish
	var wg sync.WaitGroup

	// Given the current base denom, compute all of its prices with the quotes
	for _, quoteDenom := range quoteDenoms {
		wg.Add(1)
		go func(baseDenom, quoteDenom string) {
			defer wg.Done()
			var price osmomath.BigDec
			var err error
			price, err = pricingStrategy.GetPrice(ctx, baseDenom, quoteDenom, pricingOptions...)
			if err != nil { // Check if we should fallback to another pricing source
				fallbackSourceType := pricingStrategy.GetFallbackStrategy(quoteDenom)
				if fallbackSourceType != domain.NoneSourceType {
					fallbackCounter.WithLabelValues(baseDenom, quoteDenom).Inc()
					fallbackPricingStrategy, ok := t.pricingStrategyMap[fallbackSourceType]
					if ok {
						price, err = fallbackPricingStrategy.GetPrice(ctx, baseDenom, quoteDenom, pricingOptions...)
					}
				}
			}
			resultsChan <- priceResult{quoteDenom, price, err}
		}(baseDenom, quoteDenom)
	}

	// Close the results channel once all goroutines have finished
	go func() {
		wg.Wait()          // Wait for all goroutines to finish
		close(resultsChan) // Close the channel
	}()

	// Read from the results channel and update the map
	for range quoteDenoms {
		result := <-resultsChan

		if result.err != nil {
			// Increase prometheus counter
			pricingErrorCounter.WithLabelValues(baseDenom, result.quoteDenom, result.err.Error()).Inc()

			// Set the price to zero in case of error
			result.price = osmomath.ZeroBigDec()
		}
		byQuoteDenomForGivenBaseResult[result.quoteDenom] = result.price
	}

	return byQuoteDenomForGivenBaseResult, nil
}

func (t *t) getChainScalingFactorMut(precision int) (osmomath.Dec, bool) {
	result, ok := t.precisionScalingFactorMap[precision]
	return result, ok
}

// GetTokensFromChainRegistry fetches the tokens from the chain registry.
// It returns a map of tokens by chain denom.
func GetTokensFromChainRegistry(chainRegistryAssetsFileURL string) (map[string]domain.Token, error) {
	// Fetch the JSON data from the URL
	response, err := http.Get(chainRegistryAssetsFileURL)
	if err != nil {
		return nil, err
	}
	defer response.Body.Close()

	// Decode the JSON data
	var assetList AssetList
	err = json.NewDecoder(response.Body).Decode(&assetList)
	if err != nil {
		return nil, err
	}

	tokensByChainDenom := make(map[string]domain.Token)

	// Iterate through each asset and its denom units to print exponents
	for _, asset := range assetList.Assets {
		token := domain.Token{}
		token.Precision = asset.Decimals
		token.HumanDenom = asset.Symbol
		token.IsUnlisted = asset.Preview
		token.CoingeckoID = asset.CoingeckoID
		tokensByChainDenom[asset.CoinMinimalDenom] = token
	}

	return tokensByChainDenom, nil
}

// GetSpotPriceScalingFactorByDenomMut implements mvc.TokensUsecase.
func (t *t) GetSpotPriceScalingFactorByDenom(baseDenom string, quoteDenom string) (osmomath.Dec, error) {
	baseScalingFactor, err := t.GetChainScalingFactorByDenomMut(baseDenom)
	if err != nil {
		return osmomath.Dec{}, err
	}

	quoteScalingFactor, err := t.GetChainScalingFactorByDenomMut(quoteDenom)
	if err != nil {
		return osmomath.Dec{}, err
	}

	if quoteScalingFactor.IsZero() {
		return osmomath.Dec{}, fmt.Errorf("scaling factor for quote denom (%s) is zero", quoteDenom)
	}

	return baseScalingFactor.Quo(quoteScalingFactor), nil
}

// RegisterPricingStrategy implements mvc.TokensUsecase.
func (t *t) RegisterPricingStrategy(source domain.PricingSourceType, strategy domain.PricingSource) {
	t.pricingStrategyMap[source] = strategy
}

// IsValidChainDenom implements mvc.TokensUsecase.
func (t *t) IsValidChainDenom(chainDenom string) bool {
	metaData, ok := t.tokenMetadataByChainDenom[chainDenom]
	return ok && !metaData.IsUnlisted
}

<<<<<<< HEAD
// GetMinPoolLiquidityCap implements mvc.TokensUsecase.
func (t *t) GetMinPoolLiquidityCap(denomA, denomB string) (uint64, error) {
	// Get the pool denoms metadata
	poolDenomMetadataA, err := t.GetPoolDenomMetadata(denomA)
	if err != nil {
		return 0, err
	}

	poolDenomMetadataB, err := t.GetPoolDenomMetadata(denomB)
	if err != nil {
		return 0, err
	}

	// Get min liquidity
	minLiquidityCapBetweenTokens := osmomath.MinInt(poolDenomMetadataA.TotalLiquidityCap, poolDenomMetadataB.TotalLiquidityCap)

	if !minLiquidityCapBetweenTokens.IsUint64() {
		return 0, fmt.Errorf("min liquidity cap is greater than uint64, denomA: %s (%s), denomB: %s (%s)", denomA, poolDenomMetadataA.TotalLiquidity, denomB, poolDenomMetadataB.TotalLiquidity)
	}

	return minLiquidityCapBetweenTokens.Uint64(), nil
=======
// IsValidPricingSource implements mvc.TokensUsecase.
func (t *tokensUseCase) IsValidPricingSource(pricingSource int) bool {
	ps := domain.PricingSourceType(pricingSource)
	return ps == domain.ChainPricingSourceType || ps == domain.CoinGeckoPricingSourceType
}

// GetCoingeckoIdByChainDenom implements mvc.TokensUsecase
func (t *tokensUseCase) GetCoingeckoIdByChainDenom(chainDenom string) (string, error) {
	if coingeckoId, found := t.coingeckoIds[chainDenom]; found {
		return coingeckoId, nil
	} else {
		return "", fmt.Errorf("chain denom not found in chain registry")
	}
>>>>>>> eb17d651
}<|MERGE_RESOLUTION|>--- conflicted
+++ resolved
@@ -14,7 +14,7 @@
 	"github.com/prometheus/client_golang/prometheus"
 )
 
-type t struct {
+type tokensUseCase struct {
 	// Currently, we only expect reads to this shared resource and no writes.
 	// If needed, change this to sync.Map in the future.
 	// Can be considered for merge with humanToChainDenomMap in the future.
@@ -63,7 +63,7 @@
 	err       error
 }
 
-var _ mvc.TokensUsecase = &t{}
+var _ mvc.TokensUsecase = &tokensUseCase{}
 
 var (
 	tenDec = osmomath.NewDec(10)
@@ -110,33 +110,29 @@
 		precisionScalingFactors[precision] = tenDec.Power(uint64(precision))
 	}
 
-	return &t{
+	return &tokensUseCase{
 		tokenMetadataByChainDenom: tokenMetadataByChainDenom,
 		humanToChainDenomMap:      humanToChainDenomMap,
 		precisionScalingFactorMap: precisionScalingFactors,
 
 		pricingStrategyMap: map[domain.PricingSourceType]domain.PricingSource{},
 
-<<<<<<< HEAD
 		poolDenomMetaData: sync.Map{},
 
-		chainDenoms: chainDenoms,
-=======
 		chainDenoms:  chainDenoms,
 		coingeckoIds: coingeckoIds,
->>>>>>> eb17d651
 	}
 }
 
 // UpdatePoolDenomMetadata implements mvc.TokensUsecase.
-func (t *t) UpdatePoolDenomMetadata(poolDenomMetadata domain.PoolDenomMetaDataMap) {
+func (t *tokensUseCase) UpdatePoolDenomMetadata(poolDenomMetadata domain.PoolDenomMetaDataMap) {
 	for chainDenom, tokenMetadata := range poolDenomMetadata {
 		t.poolDenomMetaData.Store(chainDenom, tokenMetadata)
 	}
 }
 
 // GetPoolLiquidityCap implements mvc.TokensUsecase.
-func (t *t) GetPoolLiquidityCap(chainDenom string) (osmomath.Int, error) {
+func (t *tokensUseCase) GetPoolLiquidityCap(chainDenom string) (osmomath.Int, error) {
 	poolDenomMetadata, err := t.GetPoolDenomMetadata(chainDenom)
 	if err != nil {
 		return osmomath.Int{}, err
@@ -145,7 +141,7 @@
 }
 
 // GetPoolDenomMetadata implements mvc.TokensUsecase.
-func (t *t) GetPoolDenomMetadata(chainDenom string) (domain.PoolDenomMetaData, error) {
+func (t *tokensUseCase) GetPoolDenomMetadata(chainDenom string) (domain.PoolDenomMetaData, error) {
 	poolDenomMetadataObj, ok := t.poolDenomMetaData.Load(chainDenom)
 	if !ok {
 		return domain.PoolDenomMetaData{}, domain.PoolDenomMetaDataNotPresentError{
@@ -163,7 +159,7 @@
 }
 
 // GetPoolDenomsMetadata implements mvc.TokensUsecase.
-func (t *t) GetPoolDenomsMetadata(chainDenoms []string) domain.PoolDenomMetaDataMap {
+func (t *tokensUseCase) GetPoolDenomsMetadata(chainDenoms []string) domain.PoolDenomMetaDataMap {
 	result := make(domain.PoolDenomMetaDataMap, len(chainDenoms))
 
 	for _, chainDenom := range chainDenoms {
@@ -182,7 +178,7 @@
 }
 
 // GetFullPoolDenomMetadata implements mvc.TokensUsecase.
-func (t *t) GetFullPoolDenomMetadata() domain.PoolDenomMetaDataMap {
+func (t *tokensUseCase) GetFullPoolDenomMetadata() domain.PoolDenomMetaDataMap {
 	chainDenoms := make([]string, 0, len(t.chainDenoms))
 	for chainDenom := range t.chainDenoms {
 		chainDenoms = append(chainDenoms, chainDenom)
@@ -192,7 +188,7 @@
 }
 
 // GetChainDenom implements mvc.TokensUsecase.
-func (t *t) GetChainDenom(humanDenom string) (string, error) {
+func (t *tokensUseCase) GetChainDenom(humanDenom string) (string, error) {
 	humanDenomLowerCase := strings.ToLower(humanDenom)
 
 	chainDenom, ok := t.humanToChainDenomMap[humanDenomLowerCase]
@@ -204,7 +200,7 @@
 }
 
 // GetMetadataByChainDenom implements mvc.TokensUsecase.
-func (t *t) GetMetadataByChainDenom(denom string) (domain.Token, error) {
+func (t *tokensUseCase) GetMetadataByChainDenom(denom string) (domain.Token, error) {
 	token, ok := t.tokenMetadataByChainDenom[denom]
 	if !ok {
 		return domain.Token{}, fmt.Errorf("metadata for denom (%s) is not found", denom)
@@ -214,7 +210,7 @@
 }
 
 // GetFullTokenMetadata implements mvc.TokensUsecase.
-func (t *t) GetFullTokenMetadata() (map[string]domain.Token, error) {
+func (t *tokensUseCase) GetFullTokenMetadata() (map[string]domain.Token, error) {
 	// Do a copy of the cached metadata
 	result := make(map[string]domain.Token, len(t.tokenMetadataByChainDenom))
 	for denom, tokenMetadata := range t.tokenMetadataByChainDenom {
@@ -225,7 +221,7 @@
 }
 
 // GetChainScalingFactorByDenomMut implements mvc.TokensUsecase.
-func (t *t) GetChainScalingFactorByDenomMut(denom string) (osmomath.Dec, error) {
+func (t *tokensUseCase) GetChainScalingFactorByDenomMut(denom string) (osmomath.Dec, error) {
 	denomMetadata, err := t.GetMetadataByChainDenom(denom)
 	if err != nil {
 		return osmomath.Dec{}, err
@@ -240,7 +236,7 @@
 }
 
 // GetPrices implements pricing.PricingStrategy.
-func (t *t) GetPrices(ctx context.Context, baseDenoms []string, quoteDenoms []string, pricingSourceType domain.PricingSourceType, opts ...domain.PricingOption) (domain.PricesResult, error) {
+func (t *tokensUseCase) GetPrices(ctx context.Context, baseDenoms []string, quoteDenoms []string, pricingSourceType domain.PricingSourceType, opts ...domain.PricingOption) (domain.PricesResult, error) {
 	byBaseDenomResult := make(map[string]map[string]osmomath.BigDec, len(baseDenoms))
 
 	// Create a channel to communicate the results
@@ -288,7 +284,7 @@
 // Returns a map with keys as quotes and values as prices or error, if any.
 // Returns error if base denom is not found in the token metadata.
 // Sets the price to zero in case of failing to compute the price between base and quote but these being valid tokens.
-func (t *t) getPricesForBaseDenom(ctx context.Context, baseDenom string, quoteDenoms []string, pricingSourceType domain.PricingSourceType, pricingOptions ...domain.PricingOption) (map[string]osmomath.BigDec, error) {
+func (t *tokensUseCase) getPricesForBaseDenom(ctx context.Context, baseDenom string, quoteDenoms []string, pricingSourceType domain.PricingSourceType, pricingOptions ...domain.PricingOption) (map[string]osmomath.BigDec, error) {
 	byQuoteDenomForGivenBaseResult := make(map[string]osmomath.BigDec, len(quoteDenoms))
 	// Validate base denom is a valid denom
 	// Return zeroes for all quotes if base denom is not found
@@ -357,7 +353,7 @@
 	return byQuoteDenomForGivenBaseResult, nil
 }
 
-func (t *t) getChainScalingFactorMut(precision int) (osmomath.Dec, bool) {
+func (t *tokensUseCase) getChainScalingFactorMut(precision int) (osmomath.Dec, bool) {
 	result, ok := t.precisionScalingFactorMap[precision]
 	return result, ok
 }
@@ -395,7 +391,7 @@
 }
 
 // GetSpotPriceScalingFactorByDenomMut implements mvc.TokensUsecase.
-func (t *t) GetSpotPriceScalingFactorByDenom(baseDenom string, quoteDenom string) (osmomath.Dec, error) {
+func (t *tokensUseCase) GetSpotPriceScalingFactorByDenom(baseDenom string, quoteDenom string) (osmomath.Dec, error) {
 	baseScalingFactor, err := t.GetChainScalingFactorByDenomMut(baseDenom)
 	if err != nil {
 		return osmomath.Dec{}, err
@@ -414,19 +410,18 @@
 }
 
 // RegisterPricingStrategy implements mvc.TokensUsecase.
-func (t *t) RegisterPricingStrategy(source domain.PricingSourceType, strategy domain.PricingSource) {
+func (t *tokensUseCase) RegisterPricingStrategy(source domain.PricingSourceType, strategy domain.PricingSource) {
 	t.pricingStrategyMap[source] = strategy
 }
 
 // IsValidChainDenom implements mvc.TokensUsecase.
-func (t *t) IsValidChainDenom(chainDenom string) bool {
+func (t *tokensUseCase) IsValidChainDenom(chainDenom string) bool {
 	metaData, ok := t.tokenMetadataByChainDenom[chainDenom]
 	return ok && !metaData.IsUnlisted
 }
 
-<<<<<<< HEAD
 // GetMinPoolLiquidityCap implements mvc.TokensUsecase.
-func (t *t) GetMinPoolLiquidityCap(denomA, denomB string) (uint64, error) {
+func (t *tokensUseCase) GetMinPoolLiquidityCap(denomA, denomB string) (uint64, error) {
 	// Get the pool denoms metadata
 	poolDenomMetadataA, err := t.GetPoolDenomMetadata(denomA)
 	if err != nil {
@@ -446,7 +441,8 @@
 	}
 
 	return minLiquidityCapBetweenTokens.Uint64(), nil
-=======
+}
+
 // IsValidPricingSource implements mvc.TokensUsecase.
 func (t *tokensUseCase) IsValidPricingSource(pricingSource int) bool {
 	ps := domain.PricingSourceType(pricingSource)
@@ -460,5 +456,4 @@
 	} else {
 		return "", fmt.Errorf("chain denom not found in chain registry")
 	}
->>>>>>> eb17d651
 }