--- conflicted
+++ resolved
@@ -311,42 +311,7 @@
 	// Iterate through each asset and its denom units to print exponents
 	for _, asset := range assetList.Assets {
 		token := domain.Token{}
-<<<<<<< HEAD
-		chainDenom := ""
-		token.CoingeckoID = asset.CoingeckoID
-
-		for _, denom := range asset.DenomUnits {
-			if denom.Exponent == 0 {
-				chainDenom = denom.Denom
-
-				if len(asset.DenomUnits) == 1 {
-					token.Precision = denom.Exponent
-				}
-			}
-
-			if denom.Exponent > 0 {
-				// There are edge cases where we have 3 denom exponents for a token.
-				// We filter out the intermediate denom exponents and only use the human readable denom.
-				if denom.Denom == "mluna" || denom.Denom == "musd" || denom.Denom == "msomm" || denom.Denom == "mkrw" || denom.Denom == "uarch" {
-					continue
-				}
-
-				token.Precision = denom.Exponent
-			}
-		}
-
-		// Detect unlisted tokens
-		isUnlisted := false
-		for _, keyword := range asset.Keywords {
-			if keyword == unlistedKeyword {
-				isUnlisted = true
-				break
-			}
-		}
-
-=======
 		token.Precision = asset.Decimals
->>>>>>> 642e07d5
 		token.HumanDenom = asset.Symbol
 		token.IsUnlisted = asset.Preview
 		token.CoingeckoID = asset.CoingeckoID
