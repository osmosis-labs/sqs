--- conflicted
+++ resolved
@@ -25,11 +25,7 @@
 
 	maxPoolsPerRoute    int
 	maxRoutes           int
-<<<<<<< HEAD
 	minPoolLiquidityCap uint64
-=======
-	minPoolLiquidityCap int
->>>>>>> eb17d651
 }
 
 var _ domain.PricingSource = &chainPricing{}
@@ -154,11 +150,7 @@
 }
 
 // computePrice computes the price for a given base and quote denom
-<<<<<<< HEAD
 func (c *chainPricing) computePrice(ctx context.Context, baseDenom string, quoteDenom string, minPoolLiquidityCap uint64, isSpotPriceComputeMethod bool) (osmomath.BigDec, error) {
-=======
-func (c *chainPricing) computePrice(ctx context.Context, baseDenom string, quoteDenom string, minPoolLiquidityCap int, isSpotPriceComputeMethod bool) (osmomath.BigDec, error) {
->>>>>>> eb17d651
 	cacheKey := domain.FormatPricingCacheKey(baseDenom, quoteDenom)
 
 	if baseDenom == quoteDenom {
