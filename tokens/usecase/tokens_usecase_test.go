--- conflicted
+++ resolved
@@ -61,11 +61,8 @@
 		MaxPoolsPerRoute:       4,
 		MaxRoutes:              5,
 		MinPoolLiquidityCap:    50,
-<<<<<<< HEAD
-=======
 		CoingeckoUrl:           "https://prices.osmosis.zone/api/v3/simple/price",
 		CoingeckoQuoteCurrency: "usd",
->>>>>>> eb17d651
 	}
 )
 
