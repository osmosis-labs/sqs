package usecase

import (
	"context"
	"strconv"
	"time"

	"github.com/cosmos/cosmos-sdk/codec"
	"go.uber.org/zap"

	poolmanagertypes "github.com/osmosis-labs/osmosis/v24/x/poolmanager/types"
	"github.com/osmosis-labs/sqs/domain"
	"github.com/osmosis-labs/sqs/domain/mvc"
	"github.com/osmosis-labs/sqs/log"
	routerusecase "github.com/osmosis-labs/sqs/router/usecase"
	"github.com/osmosis-labs/sqs/sqsdomain"

	"github.com/osmosis-labs/sqs/sqsdomain/json"
	"github.com/osmosis-labs/sqs/sqsdomain/proto/types"
)

type ingestUseCase struct {
	codec codec.Codec

	poolsUseCase     mvc.PoolsUsecase
	routerUsecase    mvc.RouterUsecase
	chainInfoUseCase mvc.ChainInfoUsecase

	// Worker that computes prices for all tokens with the default quote.
	defaultQuotePriceUpdateWorker domain.PricingWorker

	logger log.Logger
}

type poolResult struct {
	pool sqsdomain.PoolI
	err  error
}

// UniqueBlockPoolMetaData contains the metadta about unique pools
// and denoms modified in a block.
type UniqueBlockPoolMetaData struct {
	Denoms  map[string]struct{}
	PoolIDs map[uint64]struct{}
}

var (
	_ mvc.IngestUsecase = &ingestUseCase{}
)

// NewIngestUsecase will create a new pools use case object
func NewIngestUsecase(poolsUseCase mvc.PoolsUsecase, routerUseCase mvc.RouterUsecase, chainInfoUseCase mvc.ChainInfoUsecase, codec codec.Codec, quotePriceUpdateWorker domain.PricingWorker, logger log.Logger) (mvc.IngestUsecase, error) {
	return &ingestUseCase{
		codec: codec,

		chainInfoUseCase: chainInfoUseCase,
		routerUsecase:    routerUseCase,
		poolsUseCase:     poolsUseCase,

		logger: logger,

		defaultQuotePriceUpdateWorker: quotePriceUpdateWorker,
	}, nil
}

func (p *ingestUseCase) ProcessBlockData(ctx context.Context, height uint64, takerFeesMap sqsdomain.TakerFeeMap, poolData []*types.PoolData) (err error) {
	p.logger.Info("starting block processing", zap.Uint64("height", height))

	startProcessingTime := time.Now()

	p.routerUsecase.SetTakerFees(takerFeesMap)

	// Parse the pools
	pools, uniqueBlockPoolMetadata, err := p.parsePoolData(ctx, poolData)
	if err != nil {
		return err
	}

	// Store the pools
	if err := p.poolsUseCase.StorePools(pools); err != nil {
		return err
	}

	// Get all pools (already updated with the newly ingested pools)
	allPools, err := p.poolsUseCase.GetAllPools()
	if err != nil {
		return err
	}

	// Sort and store pools.
	p.logger.Info("sorting pools", zap.Uint64("height", height), zap.Duration("duration_since_start", time.Since(startProcessingTime)))
	p.sortAndStorePools(allPools)

	// Note: we must queue the update before we start updating prices as pool liquidity
	// worker listens for the pricing updates at the same height.
	p.defaultQuotePriceUpdateWorker.UpdatePricesAsync(height, uniqueBlockPoolMetadata.Denoms)

<<<<<<< HEAD
	// Sort the pools and store them in the router.
	// TODO: Don't update the router with all pools here. Just update based on diff pools.
	if err := p.routerUsecase.SortPools(ctx, allPools); err != nil {
		return err
	}
=======
>>>>>>> f5f5831a
	// Store the latest ingested height.
	p.chainInfoUseCase.StoreLatestHeight(height)

	p.logger.Info("completed block processing", zap.Uint64("height", height), zap.Duration("duration_since_start", time.Since(startProcessingTime)))

	// Observe the processing duration with height
	domain.SQSIngestHandlerProcessBlockDurationHistogram.WithLabelValues(strconv.FormatUint(height, 10)).Observe(float64(time.Since(startProcessingTime).Nanoseconds()))

	return nil
}

// sortAndStorePools sorts the pools and stores them in the router.
// TODO: instead of resorting all pools every block, we should put the updated pools in the correct position
func (p *ingestUseCase) sortAndStorePools(pools []sqsdomain.PoolI) {
	cosmWasmPoolConfig := p.poolsUseCase.GetCosmWasmPoolConfig()
	routerConfig := p.routerUsecase.GetConfig()

	sortedPools := routerusecase.ValidateAndSortPools(pools, cosmWasmPoolConfig, routerConfig.PreferredPoolIDs, p.logger)

	// Sort the pools and store them in the router.
	p.routerUsecase.SetSortedPools(sortedPools)
}

// parsePoolData parses the pool data and returns the pool objects.
func (p *ingestUseCase) parsePoolData(ctx context.Context, poolData []*types.PoolData) ([]sqsdomain.PoolI, UniqueBlockPoolMetaData, error) {
	poolResultChan := make(chan poolResult, len(poolData))

	// Parse the pools concurrently
	for _, pool := range poolData {
		go func(pool *types.PoolData) {
			poolResultData, err := p.parsePool(pool)

			poolResultChan <- poolResult{
				pool: poolResultData,
				err:  err,
			}
		}(pool)
	}

	parsedPools := make([]sqsdomain.PoolI, 0, len(poolData))

	uniqueData := UniqueBlockPoolMetaData{
		Denoms:  make(map[string]struct{}),
		PoolIDs: make(map[uint64]struct{}, len(poolData)),
	}

	// Collect the parsed pools
	for i := 0; i < len(poolData); i++ {
		select {
		case poolResult := <-poolResultChan:
			if poolResult.err != nil {
				// Increment parse pool error counter
				domain.SQSIngestHandlerPoolParseErrorCounter.WithLabelValues(poolResult.err.Error()).Inc()

				continue
			}

			// Update unique denoms
			for _, balance := range poolResult.pool.GetSQSPoolModel().Balances {
				uniqueData.Denoms[balance.Denom] = struct{}{}
			}

			// Update unique pools.
			uniqueData.PoolIDs[poolResult.pool.GetId()] = struct{}{}

			parsedPools = append(parsedPools, poolResult.pool)
		case <-ctx.Done():
			return nil, UniqueBlockPoolMetaData{}, ctx.Err()
		}
	}

	return parsedPools, uniqueData, nil
}

// parsePool parses the pool data and returns the pool object
// For concentrated pools, it also processes the tick model
func (p *ingestUseCase) parsePool(pool *types.PoolData) (sqsdomain.PoolI, error) {
	poolWrapper := sqsdomain.PoolWrapper{}

	if err := p.codec.UnmarshalInterfaceJSON(pool.ChainModel, &poolWrapper.ChainModel); err != nil {
		return nil, err
	}

	if err := json.Unmarshal(pool.SqsModel, &poolWrapper.SQSModel); err != nil {
		return nil, err
	}

	if poolWrapper.GetType() == poolmanagertypes.Concentrated {
		poolWrapper.TickModel = &sqsdomain.TickModel{}
		if err := json.Unmarshal(pool.TickModel, poolWrapper.TickModel); err != nil {
			return nil, err
		}
	}

	return &poolWrapper, nil
}<|MERGE_RESOLUTION|>--- conflicted
+++ resolved
@@ -95,14 +95,6 @@
 	// worker listens for the pricing updates at the same height.
 	p.defaultQuotePriceUpdateWorker.UpdatePricesAsync(height, uniqueBlockPoolMetadata.Denoms)
 
-<<<<<<< HEAD
-	// Sort the pools and store them in the router.
-	// TODO: Don't update the router with all pools here. Just update based on diff pools.
-	if err := p.routerUsecase.SortPools(ctx, allPools); err != nil {
-		return err
-	}
-=======
->>>>>>> f5f5831a
 	// Store the latest ingested height.
 	p.chainInfoUseCase.StoreLatestHeight(height)
 
