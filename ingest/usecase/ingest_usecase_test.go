package usecase_test

import (
	"context"
	"math/rand"
	"sync"
	"testing"

	sdk "github.com/cosmos/cosmos-sdk/types"
	"github.com/osmosis-labs/osmosis/osmomath"
	"github.com/osmosis-labs/sqs/domain"
	"github.com/osmosis-labs/sqs/domain/mocks"
	"github.com/osmosis-labs/sqs/ingest/usecase"
	"github.com/osmosis-labs/sqs/log"
	"github.com/osmosis-labs/sqs/router/usecase/routertesting"
	"github.com/osmosis-labs/sqs/sqsdomain"
	"github.com/osmosis-labs/sqs/sqsdomain/cosmwasmpool"
	"github.com/stretchr/testify/suite"
)

type IngestUseCaseTestSuite struct {
	routertesting.RouterTestHelper
}

const (
	defaultPoolID uint64 = 1
)

var (
	emptyBlockLiqMap = domain.DenomPoolLiquidityMap{}
	defaultAmount    = osmomath.NewInt(1_000)

	UOSMO   = routertesting.UOSMO
	USDC    = routertesting.USDC
	ATOM    = routertesting.ATOM
	ALLBTC  = routertesting.ALLBTC
	ALLUSDT = routertesting.ALLUSDT

	defaultUOSMOBalance = sdk.NewCoin(UOSMO, defaultAmount)

	defaultUSDCBalance = sdk.NewCoin(USDC, defaultAmount.Add(defaultAmount))

	defaultATOMBalance = sdk.NewCoin(ATOM, defaultAmount)

	defaultMapUOSMOEntry = domain.DenomPoolLiquidityMap{
		UOSMO: domain.DenomPoolLiquidityData{
			TotalLiquidity: defaultAmount,
			Pools: map[uint64]osmomath.Int{
				defaultPoolID: defaultAmount,
			},
		},
	}

	defaultUSDCLiquidityMapEntry = domain.DenomPoolLiquidityMap{
		USDC: domain.DenomPoolLiquidityData{
			TotalLiquidity: defaultAmount.Add(defaultAmount),
			Pools: map[uint64]osmomath.Int{
				defaultPoolID + 1: defaultAmount.Add(defaultAmount),
			},
		},
	}

	mergedUOSMOandUSDCMap = domain.DenomPoolLiquidityMap{
		UOSMO: domain.DenomPoolLiquidityData{
			TotalLiquidity: defaultAmount,
			Pools: map[uint64]osmomath.Int{
				defaultPoolID: defaultAmount,
			},
		},

		USDC: domain.DenomPoolLiquidityData{
			TotalLiquidity: defaultUSDCBalance.Amount,
			Pools: map[uint64]osmomath.Int{
				defaultPoolID + 1: defaultUSDCBalance.Amount,
			},
		},
	}

	emptyDenomLiquidityMap = domain.DenomPoolLiquidityMap{}

<<<<<<< HEAD
	zeroInt = osmomath.ZeroInt()
	oneInt  = osmomath.OneInt()
=======
	zeroInt    = osmomath.ZeroInt()
	oneInt     = osmomath.OneInt()
	noOpLogger = &log.NoOpLogger{}
>>>>>>> f50fed5a
)

func TestIngestUseCaseTestSuite(t *testing.T) {
	suite.Run(t, new(IngestUseCaseTestSuite))
}

// Validates updateCurrentBlockLiquidityMapFromBalances per the spec.
func (s *IngestUseCaseTestSuite) TestUpdateCurrentBlockLiquidityMapFromBalances() {
	tests := []struct {
		name string

		blockLiqMap domain.DenomPoolLiquidityMap
		balances    sdk.Coins
		poolID      uint64

		expectedBlockLiqMap domain.DenomPoolLiquidityMap
	}{
		{
			name: "Empty map, empty balance, pool ID",

			blockLiqMap: emptyBlockLiqMap,

			poolID: defaultPoolID,

			expectedBlockLiqMap: emptyBlockLiqMap,
		},
		{
			name: "Token in map, one token in balance no pools pre-existing -> updated the token in map & added pool",

			blockLiqMap: domain.DenomPoolLiquidityMap{
				UOSMO: domain.DenomPoolLiquidityData{
					TotalLiquidity: defaultAmount,
					Pools:          map[uint64]osmomath.Int{},
				},
			},

			balances: sdk.NewCoins(defaultUOSMOBalance),

			poolID: defaultPoolID,

			expectedBlockLiqMap: domain.DenomPoolLiquidityMap{
				UOSMO: domain.DenomPoolLiquidityData{
					// 2x original amount
					TotalLiquidity: defaultAmount.Add(defaultAmount),
					Pools: map[uint64]osmomath.Int{
						// Pool entry added
						defaultPoolID: defaultAmount,
					},
				},
			},
		},
		{
			name: "One token in map, unrelated token in balance -> created separate entry",

			blockLiqMap: defaultMapUOSMOEntry,

			balances: sdk.NewCoins(defaultUSDCBalance),

			poolID: defaultPoolID + 1,

			expectedBlockLiqMap: mergedUOSMOandUSDCMap,
		},
		{
			name: "One token in map, zero tokens in balance -> no-op",

			blockLiqMap: defaultMapUOSMOEntry,

			balances: sdk.NewCoins(),
			poolID:   defaultPoolID,

			expectedBlockLiqMap: defaultMapUOSMOEntry,
		},

		{
			name: "Zero tokens in balance, none in map -> no-op",

			blockLiqMap: emptyDenomLiquidityMap,

			balances: sdk.NewCoins(),
			poolID:   defaultPoolID,

			expectedBlockLiqMap: emptyDenomLiquidityMap,
		},
		{
			name: "Some tokens in map, some tokens in balance -> updates as expected",

			blockLiqMap: domain.DenomPoolLiquidityMap{
				UOSMO: domain.DenomPoolLiquidityData{
					TotalLiquidity: defaultAmount,
					Pools: map[uint64]osmomath.Int{
						defaultPoolID: defaultAmount,
					},
				},
				USDC: domain.DenomPoolLiquidityData{
					TotalLiquidity: defaultAmount,
					Pools: map[uint64]osmomath.Int{
						defaultPoolID: defaultAmount,
					},
				},
			},

			balances: sdk.NewCoins(
				defaultUOSMOBalance,
				defaultUSDCBalance,
				defaultATOMBalance,
			),
			poolID: defaultPoolID + 1,

			expectedBlockLiqMap: domain.DenomPoolLiquidityMap{
				UOSMO: domain.DenomPoolLiquidityData{
					// Doubled
					TotalLiquidity: defaultAmount.Add(defaultAmount),
					Pools: map[uint64]osmomath.Int{
						defaultPoolID: defaultAmount,
						// Another pool entry created.
						defaultPoolID + 1: defaultAmount,
					},
				},
				USDC: domain.DenomPoolLiquidityData{
					// Doubled
					TotalLiquidity: defaultAmount.Add(defaultUSDCBalance.Amount),
					Pools: map[uint64]osmomath.Int{
						defaultPoolID: defaultAmount,
						// Another pool entry created.
						defaultPoolID + 1: defaultUSDCBalance.Amount,
					},
				},

				// New entry for atom created.
				ATOM: domain.DenomPoolLiquidityData{
					TotalLiquidity: defaultATOMBalance.Amount,
					Pools: map[uint64]osmomath.Int{
						defaultPoolID + 1: defaultATOMBalance.Amount,
					},
				},
			},
		},
		{
			name: "Invalid token in balance -> skipped",

			blockLiqMap: domain.DenomPoolLiquidityMap{},

			balances: sdk.Coins{sdk.Coin{Denom: "[[]invalid[]]", Amount: osmomath.OneInt()}},

			poolID: defaultPoolID + 1,

			expectedBlockLiqMap: domain.DenomPoolLiquidityMap{},
		},
	}

	for _, tc := range tests {
		tc := tc
		s.T().Run(tc.name, func(t *testing.T) {
			// Note that the transferTo parameter is mutated, so we need to copy it
			// to avoid flakiness across tests.
			blockLiqMapCopy := deepCopyDenomLiquidityMap(tc.blockLiqMap)

			// System under test.
			actualBlockLiqMap := usecase.UpdateCurrentBlockLiquidityMapFromBalances(blockLiqMapCopy, tc.balances, tc.poolID)

			// Validate.
			s.Require().Equal(tc.expectedBlockLiqMap, actualBlockLiqMap)
		})
	}
}

// Validates transferDenomLiquidityMap per the spec.
func (s *IngestUseCaseTestSuite) TestTransferDenomLiquidityMap() {
	tests := []struct {
		name string

		transferTo   domain.DenomPoolLiquidityMap
		transferFrom domain.DenomPoolLiquidityMap

		expectedResult domain.DenomPoolLiquidityMap
	}{
		{
			name: "both empty -> no-op",

			transferTo:   emptyDenomLiquidityMap,
			transferFrom: emptyDenomLiquidityMap,

			expectedResult: emptyDenomLiquidityMap,
		},

		{
			name: "transferTo empty -> transferred over",

			transferTo:   emptyDenomLiquidityMap,
			transferFrom: defaultMapUOSMOEntry,

			expectedResult: defaultMapUOSMOEntry,
		},

		{
			name: "transferFrom empty -> no-op",

			transferTo:   defaultMapUOSMOEntry,
			transferFrom: emptyBlockLiqMap,

			expectedResult: defaultMapUOSMOEntry,
		},

		{
			name: "entry is in transferFrom but not transferTo -> copied over",

			transferTo:   defaultMapUOSMOEntry,
			transferFrom: defaultUSDCLiquidityMapEntry,

			expectedResult: mergedUOSMOandUSDCMap,
		},

		{
			name: "same entry is in transferTo and transferFrom -> overwritten",

			transferTo: defaultMapUOSMOEntry,
			transferFrom: domain.DenomPoolLiquidityMap{
				UOSMO: domain.DenomPoolLiquidityData{
					TotalLiquidity: defaultAmount.Add(defaultAmount),
					Pools: map[uint64]osmomath.Int{
						defaultPoolID:     defaultAmount,
						defaultPoolID + 1: defaultAmount,
					},
				},
			},

			expectedResult: domain.DenomPoolLiquidityMap{
				UOSMO: domain.DenomPoolLiquidityData{
					TotalLiquidity: defaultAmount.Add(defaultAmount),
					Pools: map[uint64]osmomath.Int{
						defaultPoolID:     defaultAmount,
						defaultPoolID + 1: defaultAmount,
					},
				},
			},
		},

		{
			name: "2 entries in transfer from, 3 exist in transfer to (1 copied, 1 updated, 1 untouched)",

			transferTo: mergedUOSMOandUSDCMap,
			transferFrom: domain.DenomPoolLiquidityMap{
				UOSMO: defaultUSDCLiquidityMapEntry[UOSMO],
				USDC:  defaultUSDCLiquidityMapEntry[USDC],
				ATOM: domain.DenomPoolLiquidityData{
					TotalLiquidity: defaultAmount,
					Pools: map[uint64]osmomath.Int{
						defaultPoolID: defaultAmount,
					},
				},
			},

			expectedResult: domain.DenomPoolLiquidityMap{
				// Double UOSMO
				UOSMO: domain.DenomPoolLiquidityData{
					TotalLiquidity: defaultUOSMOBalance.Amount,
					Pools: map[uint64]osmomath.Int{
						defaultPoolID: defaultUOSMOBalance.Amount,
					},
				},
				// Double USDC
				USDC: domain.DenomPoolLiquidityData{
					TotalLiquidity: defaultUSDCBalance.Amount,
					Pools: map[uint64]osmomath.Int{
						defaultPoolID + 1: defaultUSDCBalance.Amount,
					},
				},

				// ATOM unchanged.
				ATOM: domain.DenomPoolLiquidityData{
					TotalLiquidity: defaultAmount,
					Pools: map[uint64]osmomath.Int{
						defaultPoolID: defaultAmount,
					},
				},
			},
		},
	}

	for _, tc := range tests {
		tc := tc

		s.T().Run(tc.name, func(t *testing.T) {
			// Note that the transferTo parameter is mutated, so we need to copy it
			// to avoid flakiness across tests.
			transferToCopy := deepCopyDenomLiquidityMap(tc.transferTo)

			// System under test
			result := usecase.TransferDenomLiquidityMap(transferToCopy, tc.transferFrom)

			// Validation
			s.Require().Equal(tc.expectedResult, result)
		})
	}
}

func (s *IngestUseCaseTestSuite) TestCallUpdateAssetsAtHeightIntervalSync() {
	tests := []struct {
		name          string
		wantCallCount int
	}{
		{
			name:          "Random call count",
			wantCallCount: rand.Intn(100),
		},
		{
			name:          "Zero call count",
			wantCallCount: 0,
		},
		{
			name:          "Fixed call count",
			wantCallCount: 50,
		},
	}

	for _, tt := range tests {
		s.Run(tt.name, func() {
			var (
				// got is used to count the number of times UpdateAssetsAtHeightIntervalSync
				// UpdateAssetsAtHeightIntervalSync is being called as a separate goroutine
				// inside the ProcessBlockData function.
				got int

				// mu is used to synchronize access to got.
				mu sync.Mutex

				// wg is used to wait for all UpdateAssetsAtHeightIntervalSync goroutines to finish.
				wg sync.WaitGroup
			)

			// Add the number of expected calls to the wait group.
			wg.Add(tt.wantCallCount)

			ingester, err := usecase.NewIngestUsecase(
				&mocks.PoolsUsecaseMock{
					StorePoolsFunc: func(pools []sqsdomain.PoolI) error {
						return nil
					},
				},
				&mocks.RouterUsecaseMock{},
				&mocks.RouterUsecaseMock{},
				&mocks.TokensUsecaseMock{
					UpdateAssetsAtHeightIntervalSyncFunc: func(height uint64) error {
						defer wg.Done()
						mu.Lock()
						got++
						mu.Unlock()
						return nil
					},
				},
				&mocks.ChainInfoUsecaseMock{},
				nil,
				&mocks.PricingWorkerMock{
					UpdatePricesAsyncFunc: func(height uint64, uniqueBlockPoolMetaData domain.BlockPoolMetadata) {
						// do nothing
					},
				},
				&mocks.CandidateRouteSearchDataWorkerMock{},
				noOpLogger,
			)
			s.Require().NoError(err)

			for height := 0; height < tt.wantCallCount; height++ {
				err = ingester.ProcessBlockData(context.TODO(), uint64(height)+1, nil, nil)
				s.Require().NoError(err)
			}

			wg.Wait()

			s.Require().Equal(tt.wantCallCount, got)
		})
	}
}

func (s *IngestUseCaseTestSuite) TestProcessSQSModelMut() {

	var (
		defaultModel = &sqsdomain.SQSPool{
			PoolLiquidityCap:      osmomath.NewInt(1_000),
			PoolLiquidityCapError: "",
			Balances:              sdk.NewCoins(defaultUOSMOBalance, defaultUSDCBalance),
			PoolDenoms:            []string{UOSMO, USDC},
			SpreadFactor:          osmomath.NewDec(1),
			CosmWasmPoolModel:     nil,
		}

		deepCopy = func(sqsPool *sqsdomain.SQSPool) *sqsdomain.SQSPool {
			copy := *sqsPool

			copy.PoolLiquidityCap = sqsPool.PoolLiquidityCap.ToLegacyDec().TruncateInt()
			copy.PoolLiquidityCapError = sqsPool.PoolLiquidityCapError
			copy.Balances = sdk.NewCoins(sqsPool.Balances...)
			copy.PoolDenoms = append([]string(nil), sqsPool.PoolDenoms...)
			copy.SpreadFactor = sqsPool.SpreadFactor.Clone()

			// Not a deep copy because it is irrelevant for this test.
			copy.CosmWasmPoolModel = sqsPool.CosmWasmPoolModel

			return &copy
		}

		defaultCosmWasmModel = &cosmwasmpool.CosmWasmPoolModel{
			ContractInfo: cosmwasmpool.ContractInfo{
				Contract: cosmwasmpool.ALLOY_TRANSMUTER_CONTRACT_NAME,
				Version:  cosmwasmpool.ALLOY_TRANSMUTER_MIN_CONTRACT_VERSION,
			},
			Data: cosmwasmpool.CosmWasmPoolData{
				AlloyTransmuter: &cosmwasmpool.AlloyTransmuterData{
					AlloyedDenom: routertesting.ALLUSDT,
				},
			},
		}

		invalidCosmWasmModel = &cosmwasmpool.CosmWasmPoolModel{
			ContractInfo: cosmwasmpool.ContractInfo{
				Contract: cosmwasmpool.ALLOY_TRANSMUTER_CONTRACT_NAME,
				Version:  cosmwasmpool.ALLOY_TRANSMUTER_MIN_CONTRACT_VERSION,
			},

			// Note: data is missing
		}

		withCosmWasmModel = func(sqsPool *sqsdomain.SQSPool, cosmWasmModel *cosmwasmpool.CosmWasmPoolModel) *sqsdomain.SQSPool {
			sqsPool = deepCopy(sqsPool)
			sqsPool.CosmWasmPoolModel = cosmWasmModel
			return sqsPool
		}

		withPoolDenoms = func(sqsPool *sqsdomain.SQSPool, denoms ...string) *sqsdomain.SQSPool {
			sqsPool = deepCopy(sqsPool)
			sqsPool.PoolDenoms = denoms
			return sqsPool
		}

		withBalances = func(sqsPool *sqsdomain.SQSPool, balances sdk.Coins) *sqsdomain.SQSPool {
			sqsPool = deepCopy(sqsPool)
			sqsPool.Balances = balances
			return sqsPool
		}

		modelWithCWModelSet = withCosmWasmModel(defaultModel, defaultCosmWasmModel)
	)

	tests := []struct {
		name string

		sqsModel *sqsdomain.SQSPool

		expectedSQSModel *sqsdomain.SQSPool
		expectedErr      bool
	}{
		{
			name: "non-cosmwaspool model -> unchanged",

			sqsModel: defaultModel,

			expectedSQSModel: defaultModel,
		},
		{
			name: "with gamm share in balance -> filtered",

			sqsModel: withBalances(defaultModel, sdk.NewCoins(sdk.NewCoin(domain.GAMMSharePrefix, osmomath.OneInt())).Add(defaultModel.Balances...)),

			expectedSQSModel: defaultModel,
		},
		{
			name: "with gamm share in pool denoms -> filtered",

			// Note: append wrangling is done to avoid mutation of defaultModel.
			sqsModel: withPoolDenoms(defaultModel, append([]string{domain.GAMMSharePrefix}, defaultModel.PoolDenoms...)...),

			expectedSQSModel: defaultModel,
		},
		{
			name: "alloyed cosmwasm model -> added to pool denoms",

			sqsModel: modelWithCWModelSet,

			// Note: append wrangling is done to avoid mutation of defaultModel.
			expectedSQSModel: withPoolDenoms(modelWithCWModelSet, append(append([]string{}, defaultModel.PoolDenoms...), routertesting.ALLUSDT)...),
		},
		{
			name: "cosmwasm model not correctly set -> error",

			sqsModel: withCosmWasmModel(defaultModel, invalidCosmWasmModel),

			expectedErr: true,
		},
	}

	for _, tc := range tests {
		tc := tc
		s.T().Run(tc.name, func(t *testing.T) {
			// System under test
			err := usecase.ProcessSQSModelMut(tc.sqsModel)

			if tc.expectedErr {
				s.Require().Error(err)
			} else {
				s.Require().NoError(err)
				s.Require().Equal(tc.expectedSQSModel, tc.sqsModel)
			}
		})
	}
}

func (s *IngestUseCaseTestSuite) TestUpdateCurrentBlockLiquidityMapAlloyed() {
	var (
		nonEmptyEntry = domain.DenomPoolLiquidityData{
			TotalLiquidity: oneInt,
			Pools: map[uint64]osmomath.Int{
				defaultPoolID: oneInt,
			},
		}
		nonEmptyAllBTCMap = domain.DenomPoolLiquidityMap{
			ALLBTC: nonEmptyEntry,
		}
	)

	tests := []struct {
		name string

		blockLiqMap  domain.DenomPoolLiquidityMap
		balances     sdk.Coins
		poolID       uint64
		alloyedDenom string

		expectedBlockLiqMap domain.DenomPoolLiquidityMap
	}{
		{
			name: "Empty map, pool ID -> initializes to zero for the alloyed denom",

			blockLiqMap: emptyBlockLiqMap,

			poolID: defaultPoolID,

			alloyedDenom: ALLBTC,

			expectedBlockLiqMap: domain.DenomPoolLiquidityMap{
				ALLBTC: domain.DenomPoolLiquidityData{
					TotalLiquidity: zeroInt,
					Pools: map[uint64]osmomath.Int{
						defaultPoolID: zeroInt,
					},
				},
			},
		},
		{
			name: "Non-empty map with different pool id -> initializes to zero for the alloyed denom but does not affect other pool id",

			blockLiqMap: nonEmptyAllBTCMap,

			poolID: defaultPoolID + 1,

			alloyedDenom: ALLBTC,

			expectedBlockLiqMap: domain.DenomPoolLiquidityMap{
				ALLBTC: domain.DenomPoolLiquidityData{
					TotalLiquidity: oneInt,
					Pools: map[uint64]osmomath.Int{
						defaultPoolID:     oneInt,
						defaultPoolID + 1: zeroInt,
					},
				},
			},
		},
		{
			name: "Non-empty map with same pool id -> initializes to zero, overriding the previous entry but does not affect total",

			blockLiqMap: nonEmptyAllBTCMap,

			poolID: defaultPoolID,

			alloyedDenom: ALLBTC,

			expectedBlockLiqMap: domain.DenomPoolLiquidityMap{
				ALLBTC: domain.DenomPoolLiquidityData{
					// Note: this does not affect the previous liquidity.
					// But we expect for this case to never happen.
					TotalLiquidity: oneInt,
					Pools: map[uint64]osmomath.Int{
						// Note: this simply overwrites the previous entry.
						defaultPoolID: zeroInt,
					},
				},
			},
		},
		{
			name: "Non-empty map with same pool id but different denom",

			blockLiqMap: nonEmptyAllBTCMap,

			poolID: defaultPoolID,

			alloyedDenom: ALLUSDT,

			expectedBlockLiqMap: domain.DenomPoolLiquidityMap{
				ALLBTC: nonEmptyEntry,
				ALLUSDT: domain.DenomPoolLiquidityData{
					TotalLiquidity: zeroInt,
					Pools: map[uint64]osmomath.Int{
						defaultPoolID: zeroInt,
					},
				},
			},
		},
	}

	for _, tc := range tests {
		tc := tc
		s.T().Run(tc.name, func(t *testing.T) {
			// Note that the transferTo parameter is mutated, so we need to copy it
			// to avoid flakiness across tests.
			blockLiqMapCopy := deepCopyDenomLiquidityMap(tc.blockLiqMap)

			// System under test.
			actualBlockLiqMap := usecase.UpdateCurrentBlockLiquidityMapAlloyed(blockLiqMapCopy, tc.poolID, tc.alloyedDenom)

			// Validate.
			s.Require().Equal(tc.expectedBlockLiqMap, actualBlockLiqMap)
		})
	}
}

// deepCopyDenomLiquidityMap is a helper function to deep copy a DenomLiquidityMap.
func deepCopyDenomLiquidityMap(m domain.DenomPoolLiquidityMap) domain.DenomPoolLiquidityMap {
	copy := make(domain.DenomPoolLiquidityMap, len(m))
	for k, v := range m {
		copy[k] = domain.DenomPoolLiquidityData{
			TotalLiquidity: v.TotalLiquidity,
			Pools:          make(map[uint64]osmomath.Int, len(v.Pools)),
		}
		for pk, pv := range v.Pools {
			copy[k].Pools[pk] = pv
		}
	}
	return copy
}<|MERGE_RESOLUTION|>--- conflicted
+++ resolved
@@ -78,14 +78,9 @@
 
 	emptyDenomLiquidityMap = domain.DenomPoolLiquidityMap{}
 
-<<<<<<< HEAD
-	zeroInt = osmomath.ZeroInt()
-	oneInt  = osmomath.OneInt()
-=======
 	zeroInt    = osmomath.ZeroInt()
 	oneInt     = osmomath.OneInt()
 	noOpLogger = &log.NoOpLogger{}
->>>>>>> f50fed5a
 )
 
 func TestIngestUseCaseTestSuite(t *testing.T) {
