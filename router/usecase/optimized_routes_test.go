package usecase_test

import (
	"context"
	"errors"
	"sort"

	sdk "github.com/cosmos/cosmos-sdk/types"
	"github.com/osmosis-labs/sqs/sqsdomain"

	"github.com/osmosis-labs/osmosis/osmomath"
	"github.com/osmosis-labs/osmosis/osmoutils/coinutil"
	"github.com/osmosis-labs/osmosis/osmoutils/osmoassert"
	poolmanagertypes "github.com/osmosis-labs/osmosis/v25/x/poolmanager/types"
	"github.com/osmosis-labs/sqs/domain"
	"github.com/osmosis-labs/sqs/domain/cache"
	"github.com/osmosis-labs/sqs/domain/mocks"
	"github.com/osmosis-labs/sqs/log"
	poolsusecase "github.com/osmosis-labs/sqs/pools/usecase"
	routerrepo "github.com/osmosis-labs/sqs/router/repository"
	"github.com/osmosis-labs/sqs/router/usecase"
	routerusecase "github.com/osmosis-labs/sqs/router/usecase"
	"github.com/osmosis-labs/sqs/router/usecase/route"
	"github.com/osmosis-labs/sqs/router/usecase/routertesting"
)

const (
	defaultPoolID = uint64(1)
)

var (
	UOSMO       = routertesting.UOSMO
	ATOM        = routertesting.ATOM
	stOSMO      = routertesting.STOSMO
	stATOM      = routertesting.STATOM
	USDC        = routertesting.USDC
	USDCaxl     = routertesting.USDCaxl
	USDT        = routertesting.USDT
	WBTC        = routertesting.WBTC
	ETH         = routertesting.ETH
	AKT         = routertesting.AKT
	UMEE        = routertesting.UMEE
	UION        = routertesting.UION
	ALLUSDT     = routertesting.ALLUSDT
	ALLBTC      = routertesting.ALLBTC
	KAVAUSDT    = routertesting.KAVAUSDT
	NATIVE_WBTC = routertesting.NATIVE_WBTC
	TIA         = routertesting.TIA
)

// TODO: copy exists in candidate_routes_test.go - share & reuse
var (
	DefaultTakerFee     = osmomath.MustNewDecFromStr("0.002")
	DefaultPoolBalances = sdk.NewCoins(
		sdk.NewCoin(DenomOne, DefaultAmt0),
		sdk.NewCoin(DenomTwo, DefaultAmt1),
	)
	DefaultSpreadFactor = osmomath.MustNewDecFromStr("0.005")

	DefaultMockPool = &mocks.MockRoutablePool{
		ID:               defaultPoolID,
		Denoms:           []string{DenomOne, DenomTwo},
		PoolLiquidityCap: osmomath.NewInt(10),
		PoolType:         poolmanagertypes.Balancer,
		Balances:         DefaultPoolBalances,
		TakerFee:         DefaultTakerFee,
		SpreadFactor:     DefaultSpreadFactor,
	}
	EmptyRoute          = route.RouteImpl{}
	EmptyCandidateRoute = sqsdomain.CandidateRoute{}

	// Test denoms
	DenomOne   = routertesting.DenomOne
	DenomTwo   = routertesting.DenomTwo
	DenomThree = routertesting.DenomThree
	DenomFour  = routertesting.DenomFour
	DenomFive  = routertesting.DenomFive
	DenomSix   = routertesting.DenomSix
)

// This test validates that we are able to split over multiple routes.
// We know that higher liquidity pools should be more optimal than the lower liquidity pools
// all else equal.
// Given that, we initialize several pools with different amounts of liquidity.
// We define an expected order of the amountsIn and Out for the split routes based on liquidity.
// Lastly, we assert that the actual order of the split routes is the same as the expected order.
func (s *RouterTestSuite) TestGetBestSplitRoutesQuote() {
	type routeWithOrder struct {
		route domain.SplitRoute
		order int
	}

	s.Setup()

	xLiquidity := sdk.NewCoins(
		sdk.NewCoin(DenomOne, sdk.NewInt(1_000_000_000_000)),
		sdk.NewCoin(DenomTwo, sdk.NewInt(2_000_000_000_000)),
	)

	// X Liquidity
	defaultBalancerPoolID := s.PrepareBalancerPoolWithCoins(xLiquidity...)

	// 2X liquidity
	// Note that the second pool has more liquidity than the first so it should be preferred
	secondBalancerPoolIDSameDenoms := s.PrepareBalancerPoolWithCoins(coinutil.MulRaw(xLiquidity, 2)...)

	// 4X liquidity
	// Note that the third pool has more liquidity than first and second so it should be preferred
	thirdBalancerPoolIDSameDenoms := s.PrepareBalancerPoolWithCoins(coinutil.MulRaw(xLiquidity, 4)...)

	// Get the defaultBalancerPool from the store
	defaultBalancerPool, err := s.App.PoolManagerKeeper.GetPool(s.Ctx, defaultBalancerPoolID)
	s.Require().NoError(err)

	// Get the secondBalancerPool from the store
	secondBalancerPoolSameDenoms, err := s.App.PoolManagerKeeper.GetPool(s.Ctx, secondBalancerPoolIDSameDenoms)
	s.Require().NoError(err)

	// Get the thirdBalancerPool from the store
	thirdBalancerPoolSameDenoms, err := s.App.PoolManagerKeeper.GetPool(s.Ctx, thirdBalancerPoolIDSameDenoms)
	s.Require().NoError(err)

	tests := map[string]struct {
		maxSplitIterations int

		routes      []route.RouteImpl
		tokenIn     sdk.Coin
		expectError error

		expectedTokenOutDenom string

		// Ascending order in terms of which route is preferred
		// and uses the largest amount of the token in
		expectedProportionInOrder []int
	}{
		"valid single route": {
			routes: []route.RouteImpl{
				WithRoutePools(route.RouteImpl{}, []domain.RoutablePool{
					mocks.WithChainPoolModel(mocks.WithTokenOutDenom(DefaultMockPool, DenomOne), defaultBalancerPool),
				})},
			tokenIn: sdk.NewCoin(DenomTwo, sdk.NewInt(100)),

			expectedTokenOutDenom: DenomOne,

			expectedProportionInOrder: []int{0},
		},
		"valid two route single hop": {
			routes: []route.RouteImpl{
				// Route 1
				WithRoutePools(route.RouteImpl{}, []domain.RoutablePool{
					mocks.WithChainPoolModel(mocks.WithTokenOutDenom(DefaultMockPool, DenomOne), defaultBalancerPool),
				}),

				// Route 2
				WithRoutePools(route.RouteImpl{}, []domain.RoutablePool{
					mocks.WithPoolID(mocks.WithChainPoolModel(mocks.WithTokenOutDenom(DefaultMockPool, DenomOne), secondBalancerPoolSameDenoms), 2),
				}),
			},

			maxSplitIterations: 10,

			tokenIn: sdk.NewCoin(DenomTwo, sdk.NewInt(5_000_000)),

			expectedTokenOutDenom: DenomOne,

			// Route 2 is preferred because it has 2x the liquidity of Route 1
			expectedProportionInOrder: []int{0, 1},
		},
		"valid three route single hop": {
			routes: []route.RouteImpl{
				// Route 1
				WithRoutePools(route.RouteImpl{}, []domain.RoutablePool{
					mocks.WithChainPoolModel(mocks.WithTokenOutDenom(DefaultMockPool, DenomOne), defaultBalancerPool),
				}),

				// Route 2
				WithRoutePools(route.RouteImpl{}, []domain.RoutablePool{
					mocks.WithPoolID(mocks.WithChainPoolModel(mocks.WithTokenOutDenom(DefaultMockPool, DenomOne), thirdBalancerPoolSameDenoms), 3),
				}),

				// Route 3
				WithRoutePools(route.RouteImpl{}, []domain.RoutablePool{
					mocks.WithPoolID(mocks.WithChainPoolModel(mocks.WithTokenOutDenom(DefaultMockPool, DenomOne), secondBalancerPoolSameDenoms), 2),
				}),
			},

			maxSplitIterations: 10,

			tokenIn: sdk.NewCoin(DenomTwo, sdk.NewInt(56_789_321)),

			expectedTokenOutDenom: DenomOne,

			// Route 2 is preferred because it has 4x the liquidity of Route 1
			// and 2X the liquidity of Route 3
			expectedProportionInOrder: []int{2, 0, 1},
		},

		// TODO: cover error cases
		// TODO: multi route multi hop
		// TODO: assert that split ratios are correct
	}

	for name, tc := range tests {
		s.Run(name, func() {
			quote, err := routerusecase.GetSplitQuote(context.TODO(), tc.routes, tc.tokenIn)
			if tc.expectError != nil {
				s.Require().Error(err)
				s.Require().ErrorIs(tc.expectError, err)
				return
			}
			s.Require().NoError(err)
			s.Require().Equal(tc.tokenIn, quote.GetAmountIn())

			quoteCoinOut := quote.GetAmountOut()
			// We only validate that some amount is returned. The correctness of the amount is to be calculated at a different level
			// of abstraction.
			s.Require().NotNil(quoteCoinOut)

			// Validate that amounts in in the quote split routes add up to the original amount in
			routes := quote.GetRoute()
			actualTotalFromSplits := sdk.ZeroInt()
			for _, splitRoute := range routes {
				actualTotalFromSplits = actualTotalFromSplits.Add(splitRoute.GetAmountIn())
			}

			// Error tolerance of 1 to account for the rounding differences
			errTolerance := osmomath.ErrTolerance{
				AdditiveTolerance: osmomath.OneDec(),
			}
			osmoassert.Equal(s.T(), errTolerance, tc.tokenIn.Amount, actualTotalFromSplits)

			// Route must not be nil
			actualRoutes := quote.GetRoute()
			s.Require().NotNil(actualRoutes)

			s.Require().Equal(len(tc.expectedProportionInOrder), len(actualRoutes))

			routesWithOrder := make([]routeWithOrder, len(actualRoutes))
			for i, route := range actualRoutes {
				routesWithOrder[i] = routeWithOrder{
					route: route,
					order: tc.expectedProportionInOrder[i],
				}
			}

			// Sort actual routes in the expected order
			// and assert that the token in is strictly decreasing
			sort.Slice(routesWithOrder, func(i, j int) bool {
				return routesWithOrder[i].order < routesWithOrder[j].order
			})
			s.Require().NotEmpty(routesWithOrder)

			// Iterate over sorted routes with order and validate that the
			// amounts in and out are strictly decreasing as per the expected order.
			previousRouteAmountIn := routesWithOrder[0].route.GetAmountIn()
			previousRouteAmountOut := routesWithOrder[0].route.GetAmountOut()
			for i := 1; i < len(routesWithOrder)-1; i++ {
				currentRouteAmountIn := routesWithOrder[i].route.GetAmountIn()
				currentRouteAmountOut := routesWithOrder[i].route.GetAmountOut()

				// Both in and out amounts must be strictly decreasing
				s.Require().True(previousRouteAmountIn.GT(currentRouteAmountIn))
				s.Require().True(previousRouteAmountOut.GT(currentRouteAmountOut))
			}
		})
	}
}

// This test ensures strict route validation.
// See individual test cases for details.
func (s *RouterTestSuite) TestValidateAndFilterRoutes() {

	defaultDenomOneTwoOutTwoPool := usecase.CandidatePoolWrapper{
		CandidatePool: sqsdomain.CandidatePool{
			ID:            defaultPoolID,
			TokenOutDenom: DenomTwo,
		},
		PoolDenoms: []string{DenomOne, DenomTwo},
	}

	tests := map[string]struct {
		routes                                  []usecase.CandidateRouteWrapper
		tokenInDenom                            string
		expectError                             error
		expectFiltered                          bool
		expectFilteredRouteLength               int
		expectedContainsCanonicalOrderbookRoute bool
	}{
		"valid single orderbook route single hop": {
			routes: []routerusecase.CandidateRouteWrapper{
				{
					Pools: []usecase.CandidatePoolWrapper{
						defaultDenomOneTwoOutTwoPool,
					},
					IsCanonicalOrderboolRoute: true,
				},
			},

			tokenInDenom: DenomOne,

			expectedContainsCanonicalOrderbookRoute: true,
		},
		"valid single route multi-hop": {
			routes: []routerusecase.CandidateRouteWrapper{
				{
					Pools: []usecase.CandidatePoolWrapper{
						defaultDenomOneTwoOutTwoPool,
						{
							CandidatePool: sqsdomain.CandidatePool{
								ID:            defaultPoolID + 1,
								TokenOutDenom: DenomThree,
							},
							PoolDenoms: []string{DenomTwo, DenomThree},
						},
					},
				},
			},

			tokenInDenom: DenomOne,
		},
		"valid multi route": {
			routes: []routerusecase.CandidateRouteWrapper{
				{
					Pools: []usecase.CandidatePoolWrapper{
						defaultDenomOneTwoOutTwoPool,
					},
				},
				{
					Pools: []usecase.CandidatePoolWrapper{
						{
							CandidatePool: sqsdomain.CandidatePool{
								ID:            defaultPoolID + 1,
								TokenOutDenom: DenomThree,
							},
							PoolDenoms: []string{DenomOne, DenomThree},
						},
						{
							CandidatePool: sqsdomain.CandidatePool{
								ID:            defaultPoolID + 2,
								TokenOutDenom: DenomTwo,
							},
							PoolDenoms: []string{DenomTwo, DenomThree},
						},
					},
				},
			},

			tokenInDenom: DenomOne,
		},

		// errors

		"error: no pools in route": {
			routes: []usecase.CandidateRouteWrapper{
				{},
			},

			tokenInDenom: DenomTwo,

			expectError: usecase.NoPoolsInRouteError{RouteIndex: 0},
		},
		"error: token out mismatch between multiple routes": {
			routes: []usecase.CandidateRouteWrapper{
				{
					Pools: []usecase.CandidatePoolWrapper{
						defaultDenomOneTwoOutTwoPool,
					},
				},
				{
					Pools: []usecase.CandidatePoolWrapper{
						{
							CandidatePool: sqsdomain.CandidatePool{
								ID:            defaultPoolID + 1,
								TokenOutDenom: DenomThree,
							},
							PoolDenoms: []string{DenomTwo, DenomThree},
						},
					},
				},
			},

			tokenInDenom: DenomTwo,

			expectError: usecase.TokenOutMismatchBetweenRoutesError{TokenOutDenomRouteA: DenomTwo, TokenOutDenomRouteB: DenomThree},
		},
		"error: token in matches token out": {
			routes: []usecase.CandidateRouteWrapper{
				{
					Pools: []usecase.CandidatePoolWrapper{
						{
							CandidatePool: sqsdomain.CandidatePool{
								ID:            defaultPoolID + 1,
								TokenOutDenom: DenomOne,
							},
							PoolDenoms: []string{DenomOne, DenomTwo},
						},
					},
				},
			},

			tokenInDenom: DenomOne,

			expectError: usecase.TokenOutDenomMatchesTokenInDenomError{Denom: DenomOne},
		},
		"error: token in does not match pool denoms": {
			routes: []usecase.CandidateRouteWrapper{
				{
					Pools: []usecase.CandidatePoolWrapper{
						{
							CandidatePool: sqsdomain.CandidatePool{
								ID:            defaultPoolID,
								TokenOutDenom: DenomOne,
							},
							PoolDenoms: []string{DenomOne, DenomTwo},
						},
					},
				},
			},
			tokenInDenom: DenomThree,

			expectError: usecase.PreviousTokenOutDenomNotInPoolError{RouteIndex: 0, PoolId: DefaultMockPool.GetId(), PreviousTokenOutDenom: DenomThree},
		},
		"error: token out does not match pool denoms": {
			routes: []usecase.CandidateRouteWrapper{
				{
					Pools: []usecase.CandidatePoolWrapper{
						{
							CandidatePool: sqsdomain.CandidatePool{
								ID:            defaultPoolID,
								TokenOutDenom: DenomThree,
							},
							PoolDenoms: []string{DenomOne, DenomTwo},
						},
					},
				},
			},
			tokenInDenom: DenomOne,

			expectError: usecase.CurrentTokenOutDenomNotInPoolError{RouteIndex: 0, PoolId: DefaultMockPool.GetId(), CurrentTokenOutDenom: DenomThree},
		},

		// Routes filtered
		"filtered: token in is in the route": {
			routes: []usecase.CandidateRouteWrapper{
				{
					Pools: []usecase.CandidatePoolWrapper{
						{
							CandidatePool: sqsdomain.CandidatePool{
								ID:            defaultPoolID,
								TokenOutDenom: DenomTwo,
							},
							PoolDenoms: []string{DenomOne, DenomTwo},
						},
						{
							CandidatePool: sqsdomain.CandidatePool{
								ID:            defaultPoolID + 1,
								TokenOutDenom: DenomTwo,
							},
							PoolDenoms: []string{DenomTwo, DenomFour},
						},
						{
							CandidatePool: sqsdomain.CandidatePool{
								ID:            defaultPoolID + 2,
								TokenOutDenom: DenomFour,
							},
							PoolDenoms: []string{DenomTwo, DenomFour},
						},
						{
							CandidatePool: sqsdomain.CandidatePool{
								ID:            defaultPoolID + 3,
								TokenOutDenom: DenomThree,
							},
							PoolDenoms: []string{DenomFour, DenomOne},
						},
						{
							CandidatePool: sqsdomain.CandidatePool{
								ID:            defaultPoolID + 4,
								TokenOutDenom: DenomThree,
							},
							PoolDenoms: []string{DenomOne, DenomThree},
						},
					},
				},
			},
			tokenInDenom: DenomOne,

			expectFiltered: true,
		},
		"filtered: token out is in the route": {
			routes: []usecase.CandidateRouteWrapper{
				{
					Pools: []usecase.CandidatePoolWrapper{
						{
							CandidatePool: sqsdomain.CandidatePool{
								ID:            defaultPoolID,
								TokenOutDenom: DenomTwo,
							},
							PoolDenoms: []string{DenomOne, DenomTwo},
						},
						{
							CandidatePool: sqsdomain.CandidatePool{
								ID:            defaultPoolID + 1,
								TokenOutDenom: DenomTwo,
							},
							PoolDenoms: []string{DenomTwo, DenomFour},
						},
						{
							CandidatePool: sqsdomain.CandidatePool{
								ID:            defaultPoolID + 2,
								TokenOutDenom: DenomTwo,
							},
							PoolDenoms: []string{DenomTwo, DenomFour},
						},
					},
				},
			},
			tokenInDenom: DenomOne,

			expectFiltered: true,
		},
		"filtered: same pool id within only route": {
			routes: []usecase.CandidateRouteWrapper{
				{
					Pools: []usecase.CandidatePoolWrapper{
						{
							CandidatePool: sqsdomain.CandidatePool{
								ID:            defaultPoolID,
								TokenOutDenom: DenomTwo,
							},
							PoolDenoms: []string{DenomOne, DenomTwo},
						},
						{
							CandidatePool: sqsdomain.CandidatePool{
								ID:            defaultPoolID,
								TokenOutDenom: DenomFour,
							},
							PoolDenoms: []string{DenomTwo, DenomFour},
						},
					},
				},
			},

			tokenInDenom: DenomOne,

			expectFiltered: true,
		},
		"not filtered: same pool id between routes": {
			routes: []usecase.CandidateRouteWrapper{
				{
					Pools: []usecase.CandidatePoolWrapper{
						defaultDenomOneTwoOutTwoPool,
					},
				},
				{
					Pools: []usecase.CandidatePoolWrapper{
						defaultDenomOneTwoOutTwoPool,
					},
				},
			},
			tokenInDenom: DenomOne,
		},
	}

	for name, tc := range tests {
		tc := tc
		s.Run(name, func() {

			filteredCandidateRoutes, err := routerusecase.ValidateAndFilterRoutes(tc.routes, tc.tokenInDenom, noOpLogger)

			if tc.expectError != nil {
				s.Require().Error(err)
				s.Require().ErrorIs(err, tc.expectError)
				return
			}
			s.Require().NoError(err)

			if tc.expectFiltered {
				s.Require().NotEqual(len(tc.routes), len(filteredCandidateRoutes.Routes))
				s.Require().Len(filteredCandidateRoutes.Routes, tc.expectFilteredRouteLength)
				return
			}

			s.Require().Equal(len(tc.routes), len(filteredCandidateRoutes.Routes))
			for i, route := range filteredCandidateRoutes.Routes {
				s.Require().Equal(tc.routes[i].IsCanonicalOrderboolRoute, route.IsCanonicalOrderboolRoute)
			}

			s.Require().Equal(tc.expectedContainsCanonicalOrderbookRoute, filteredCandidateRoutes.ContainsCanonicalOrderbook)
		})
	}
}

// At the time of test creation, we aim to have the same number of routes
// between allUSDT and uosmo and kava.USDT and uosmo.
// The reason is that there is an alloyed transmuter for routes between allUSDT and kava.USDT
// that provides no slippage swaps. Given that 100K is under the liqudiity of kava.USDT in the
// transmuter pool, the split routes should be essentially the same.
// Update: as of 30.06.24, the kava.usdt for osmo only has one optimal route.
const usdtOsmoExpectedRoutesHighLiq = 2

<<<<<<< HEAD
var oneHundredThousandUSDValue = osmomath.NewInt(100_000_000_000)
=======
	// At the time of test creation, we aim to have the same number of routes
	// between allUSDT and uosmo and kava.USDT and uosmo.
	// The reason is that there is an alloyed transmuter for routes between allUSDT and kava.USDT
	// that provides no slippage swaps. Given that 100K is under the liqudiity of kava.USDT in the
	// transmuter pool, the split routes should be essentially the same.
	// Update: as of 30.06.24, the kava.usdt for osmo only has one optimal route.
	const usdtOsmoExpectedRoutesHighLiq = 1
	var oneHundredThousandUSDValue = osmomath.NewInt(100_000_000_000)
>>>>>>> 54a4db20

var optimalQuoteTestCases = map[string]struct {
	tokenInDenom  string
	tokenOutDenom string

	amountIn osmomath.Int

	expectedRoutesCountExactAmountIn  int
	expectedRoutesCountExactAmountOut int
}{
	// This pair originally caused an error due to the lack of filtering that was
	// added later.
	"usdt for umee": {
		tokenInDenom:  USDT,
		tokenOutDenom: UMEE,

		amountIn: osmomath.NewInt(1000_000_000),

		expectedRoutesCountExactAmountIn:  1,
		expectedRoutesCountExactAmountOut: 1,
	},
	"uosmo for uion": {
		tokenInDenom:  UOSMO,
		tokenOutDenom: UION,

		amountIn: osmomath.NewInt(5000000),

<<<<<<< HEAD
		expectedRoutesCountExactAmountIn:  1,
		expectedRoutesCountExactAmountOut: 3,
	},
	"usdt for atom": {
		tokenInDenom:  USDT,
		tokenOutDenom: ATOM,
=======
			expectedRoutesCount: 2,
		},
		"usdt for atom": {
			tokenInDenom:  USDT,
			tokenOutDenom: ATOM,
>>>>>>> 54a4db20

		amountIn: osmomath.NewInt(5000000),

		expectedRoutesCountExactAmountIn:  1,
		expectedRoutesCountExactAmountOut: 1,
	},
	"uakt for umee": {
		tokenInDenom:  AKT,
		tokenOutDenom: UMEE,

		amountIn: osmomath.NewInt(100_000_000),

		expectedRoutesCountExactAmountIn:  1,
		expectedRoutesCountExactAmountOut: 1,
	},
	// This test validates that with a greater max routes value, SQS is able to find
	// the path from umee to stOsmo
	"umee for stosmo": {
		tokenInDenom:  UMEE,
		tokenOutDenom: stOSMO,

		amountIn: osmomath.NewInt(1_000_000),

		expectedRoutesCountExactAmountIn:  1,
		expectedRoutesCountExactAmountOut: 1,
	},

	"atom for akt": {
		tokenInDenom:  ATOM,
		tokenOutDenom: AKT,

		amountIn: osmomath.NewInt(1_000_000),

		expectedRoutesCountExactAmountIn:  1,
		expectedRoutesCountExactAmountOut: 1,
	},

	"allUSDT for uosmo": {
		tokenInDenom:  ALLUSDT,
		tokenOutDenom: UOSMO,

		amountIn: oneHundredThousandUSDValue,

		expectedRoutesCountExactAmountIn:  usdtOsmoExpectedRoutesHighLiq,
		expectedRoutesCountExactAmountOut: usdtOsmoExpectedRoutesHighLiq,
	},

	"kava.USDT for uosmo - should have the same routes as allUSDT for uosmo": {
		tokenInDenom:  ALLUSDT,
		tokenOutDenom: UOSMO,

		amountIn: oneHundredThousandUSDValue,

		expectedRoutesCountExactAmountIn:  usdtOsmoExpectedRoutesHighLiq,
		expectedRoutesCountExactAmountOut: usdtOsmoExpectedRoutesHighLiq,
	},
}

// Validates that quotes constructed from mainnet state can be computed with no error
// for selected pairs.
func (s *RouterTestSuite) TestGetOptimalQuoteExactAmounIn_Mainnet() {
	for name, tc := range optimalQuoteTestCases {
		tc := tc
		s.Run(name, func() {
			// Setup mainnet router
			mainnetState := s.SetupMainnetState()

			// Mock router use case.
			mainnetUseCase := s.SetupRouterAndPoolsUsecase(mainnetState)

			quote, err := mainnetUseCase.Router.GetOptimalQuote(context.Background(), sdk.NewCoin(tc.tokenInDenom, tc.amountIn), tc.tokenOutDenom)
			s.Require().NoError(err)

			// TODO: update mainnet state and validate the quote for each test stricter.
			routes := quote.GetRoute()
			s.Require().Len(routes, tc.expectedRoutesCountExactAmountIn)

			// Validate that the routes are valid
			for _, r := range routes {
				input := tc.tokenInDenom
				for _, p := range r.GetPools() {
					pool, err := mainnetUseCase.Pools.GetPool(p.GetId())
					s.Require().NoError(err)

					denoms := pool.GetPoolDenoms()

					// Pool denoms must contain input denom
					s.Require().Contains(denoms, input)

					// Pool denoms must contain route output denom
					s.Require().Contains(denoms, p.GetTokenOutDenom())

					// Pool's token out denom becomes input to the next pool
					input = p.GetTokenOutDenom()
				}

				// The last route's token out denom must be the output denom of the quote
				s.Require().Equal(tc.tokenOutDenom, r.GetTokenOutDenom())
			}

			// Validate that the quote is not nil
			s.Require().NotNil(quote.GetAmountOut())
		})
	}
}

func (s *RouterTestSuite) TestGetOptimalQuoteExactAmounOut_Mainnet() {
	for name, tc := range optimalQuoteTestCases {
		tc := tc
		s.Run(name, func() {
			// Setup mainnet router
			mainnetState := s.SetupMainnetState()

			// Mock router use case.
			mainnetUseCase := s.SetupRouterAndPoolsUsecase(mainnetState)

			quote, err := mainnetUseCase.Router.GetOptimalQuoteInGivenOut(context.Background(), sdk.NewCoin(tc.tokenOutDenom, tc.amountIn), tc.tokenInDenom)
			s.Require().NoError(err)

			// TODO: update mainnet state and validate the quote for each test stricter.
			routes, _, err := quote.PrepareResult(context.Background(), osmomath.NewDec(0)) //  we are not checking the scaling factor
			s.Require().NoError(err)

			s.Require().Len(routes, tc.expectedRoutesCountExactAmountOut)

			// Validate that the routes are valid
			for _, r := range routes {
				output := tc.tokenOutDenom
				for _, p := range r.GetPools() {
					pool, err := mainnetUseCase.Pools.GetPool(p.GetId())
					s.Require().NoError(err)

					denoms := pool.GetPoolDenoms()

					// Pool denoms must contain output denom
					s.Require().Contains(denoms, output)

					// Pool denoms must contain route input denom
					s.Require().Contains(denoms, p.GetTokenInDenom())

					// Pool's token in denom becomes output of the next pool
					output = p.GetTokenInDenom()
				}

				// The last route's token out denom must be the output denom of the quote
				s.Require().Equal(tc.tokenInDenom, r.GetTokenInDenom())
			}

			// Validate that the quote is not nil
			s.Require().NotNil(quote.GetAmountOut())
		})
	}
}

// Validates custom quotes for UOSMO to UION.
// That is, with the given pool ID, we expect the quote to be routed through the route
// that matches these pool IDs. Errors otherwise.
func (s *RouterTestSuite) TestGetCustomQuote_GetCustomDirectQuote_Mainnet_UOSMOUION() {
	config := routertesting.DefaultRouterConfig
	config.MaxPoolsPerRoute = 5
	config.MaxRoutes = 10

	var (
		amountIn = osmomath.NewInt(5000000)
	)

	mainnetState := s.SetupMainnetState()

	// Setup router repository mock
	tokensRepositoryMock := routerrepo.New(&log.NoOpLogger{})
	tokensRepositoryMock.SetTakerFees(mainnetState.TakerFeeMap)

	// Setup pools usecase mock.
	poolsUsecase, err := poolsusecase.NewPoolsUsecase(&domain.PoolsConfig{}, "node-uri-placeholder", tokensRepositoryMock, domain.UnsetScalingFactorGetterCb, &log.NoOpLogger{})
	s.Require().NoError(err)
	poolsUsecase.StorePools(mainnetState.Pools)

	tokenMetaDataHolderMock := &mocks.TokenMetadataHolderMock{}
	candidateRouteFinderMock := &mocks.CandidateRouteFinderMock{}

	routerUsecase := routerusecase.NewRouterUsecase(tokensRepositoryMock, poolsUsecase, candidateRouteFinderMock, tokenMetaDataHolderMock, config, emptyCosmWasmPoolsRouterConfig, &log.NoOpLogger{}, cache.New(), cache.New())

	// This pool ID is second best: https://app.osmosis.zone/pool/2
	// The top one is https://app.osmosis.zone/pool/1110 which is not selected
	// due to custom parameter.
	const expectedPoolID = uint64(2)

	// System under test 2
	quote, err := routerUsecase.GetCustomDirectQuote(context.Background(), sdk.NewCoin(UOSMO, amountIn), UION, expectedPoolID)
	s.Require().NoError(err)
	s.validateExpectedPoolIDOneRouteOneHopQuote(quote, expectedPoolID)
}

// Validates that the logic skips errors from individual routes
// and only fails if all routes error.
// Additionally, validates that the highest amount route is chosen, routes
// are correctly ranked by amounts out.
// Lastly, validates, that the candidate and ranked route cache gets invalidated if
// all routes error.
func (s *RouterTestSuite) TestEstimateAndRankSingleRouteQuote() {
	// Setup mock router use case
	mainnetState := s.SetupMainnetState()
	usecase := s.SetupRouterAndPoolsUsecase(mainnetState)
	routerUseCaseI := usecase.Router
	routerUseCase, ok := routerUseCaseI.(*routerusecase.RouterUseCaseImpl)
	s.Require().True(ok)

	// Token in amount that is used as input to all tests
	tokenInAmount := osmomath.NewInt(5000000)
	tokenInOrderOfMagnitude := routerusecase.GetPrecomputeOrderOfMagnitude(tokenInAmount)
	defaultTokenIn := sdk.NewCoin(UOSMO, tokenInAmount)
	tokenOutDenom := UION

	// Default amount that is returned by the mock pool
	// and a smaller amount
	lessDefaultAmount := defaultAmount.QuoRaw(2)
	tokenOutCoin := sdk.NewCoin(tokenOutDenom, defaultAmount)
	tokenOutLessCoin := sdk.NewCoin(tokenOutDenom, lessDefaultAmount)

	defaultError := errors.New("default error")

	// Pool that returns the default amount
	validMockPool := &mocks.MockRoutablePool{
		TakerFee: osmomath.ZeroDec(),

		CalculateTokenOutByTokenInFunc: func(ctx context.Context, tokenIn sdk.Coin) (sdk.Coin, error) {
			return tokenOutCoin, nil
		},

		TokenOutDenom: tokenOutDenom,
	}

	// Pool that returns smaller amount
	validMockPoolSmallerAmount := &mocks.MockRoutablePool{
		TakerFee: osmomath.ZeroDec(),

		CalculateTokenOutByTokenInFunc: func(ctx context.Context, tokenIn sdk.Coin) (sdk.Coin, error) {
			return tokenOutLessCoin, nil
		},

		TokenOutDenom: tokenOutDenom,
	}

	// Pool that returns errors
	errorMockPool := &mocks.MockRoutablePool{
		TakerFee: osmomath.ZeroDec(),

		CalculateTokenOutByTokenInFunc: func(ctx context.Context, tokenIn sdk.Coin) (sdk.Coin, error) {
			return sdk.Coin{}, defaultError
		},

		TokenOutDenom: tokenOutDenom,
	}

	testCases := []struct {
		name string

		routeMockPools [][]domain.RoutablePool

		tokenIn sdk.Coin

		expectedTokenOutAmount  osmomath.Int
		expectedRouteAmounstOut []osmomath.Int
		expectedError           error
	}{
		{
			name: "single valid route",

			routeMockPools: [][]domain.RoutablePool{
				{
					validMockPool,
				},
			},

			tokenIn: defaultTokenIn,

			expectedTokenOutAmount:  defaultAmount,
			expectedRouteAmounstOut: []osmomath.Int{defaultAmount},
		},
		{
			name: "single error route",

			routeMockPools: [][]domain.RoutablePool{
				{
					errorMockPool,
				},
			},

			tokenIn: defaultTokenIn,

			expectedError: defaultError,
		},
		{
			name: "two valid routes -> top one returned with correct ranking",

			routeMockPools: [][]domain.RoutablePool{
				{
					validMockPoolSmallerAmount,
				},
				{
					validMockPool,
				},
			},

			tokenIn: defaultTokenIn,

			expectedTokenOutAmount:  defaultAmount,
			expectedRouteAmounstOut: []osmomath.Int{defaultAmount, lessDefaultAmount},
		},
		{
			name: "two routes, one error route -> silently skip error",

			routeMockPools: [][]domain.RoutablePool{
				{
					errorMockPool,
				},
				{
					validMockPool,
				},
			},

			tokenIn: defaultTokenIn,

			expectedTokenOutAmount:  defaultAmount,
			expectedRouteAmounstOut: []osmomath.Int{defaultAmount},
		},
		{
			name: "two failing routes -> error returned",

			routeMockPools: [][]domain.RoutablePool{
				{
					errorMockPool,
				},
				{
					errorMockPool,
				},
			},

			expectedError: defaultError,
		},
	}

	for _, tc := range testCases {
		tc := tc
		s.Run(tc.name, func() {

			// Pre-set cache
			routerUseCase.SetCandidateRouteCacheToMock(defaultTokenIn.Denom, tokenOutDenom)
			routerUseCase.SetRankedRouteCacheToMock(defaultTokenIn.Denom, tokenOutDenom, tokenInOrderOfMagnitude)

			// Construct routes from mock pools
			routes := []route.RouteImpl{}
			for _, pools := range tc.routeMockPools {
				routes = append(routes, WithRoutePools(EmptyRoute, pools))
			}

			// System under test
			quote, rankedRoutes, sytErr := routerUseCase.EstimateAndRankSingleRouteQuote(context.Background(), routes, defaultTokenIn, &log.NoOpLogger{})

			// Get cache results
			_, foundcandidateRoutes, err := routerUseCase.GetCachedCandidateRoutes(context.Background(), defaultTokenIn.Denom, tokenOutDenom)
			s.Require().NoError(err)

			cachedRankedRoutes, err := routerUseCase.GetCachedRankedRoutes(context.Background(), defaultTokenIn.Denom, tokenOutDenom, tokenInOrderOfMagnitude)
			s.Require().NoError(err)

			if tc.expectedError != nil {
				s.Require().Error(sytErr)
				s.Require().ErrorIs(sytErr, tc.expectedError)

				// Validate cache was invalidated
				s.Require().False(foundcandidateRoutes)
				s.Require().Empty(cachedRankedRoutes)
				return
			}

			s.Require().NoError(sytErr)

			// Validate quote amount out
			s.Require().Equal(tokenOutCoin.Amount, quote.GetAmountOut())

			// Validate ranked route order
			s.Require().Equal(len(tc.expectedRouteAmounstOut), len(rankedRoutes))
			for i, route := range rankedRoutes {
				s.Require().Equal(tc.expectedRouteAmounstOut[i], route.GetAmountOut())
			}

			// Validate cache did not get invalidated
			s.Require().True(foundcandidateRoutes)
			s.Require().NotEmpty(cachedRankedRoutes)

		})
	}
}

// validates that the given quote has one route with one hop and the expected pool ID.
func (s *RouterTestSuite) validateExpectedPoolIDOneRouteOneHopQuote(quote domain.Quote, expectedPoolID uint64) {
	routes := quote.GetRoute()
	s.Require().Len(routes, 1)

	route := routes[0]

	routePools := route.GetPools()
	s.Require().Equal(1, len(routePools))
	s.Require().Equal(expectedPoolID, routePools[0].GetId())
}

// validates that the given quote has multi route with one hop and the expected pool IDs.
func (s *RouterTestSuite) validateExpectedPoolIDMultiRouteOneHopQuote(quote domain.Quote, expectedPoolID []uint64) {
	var pools []uint64
	for _, v := range quote.GetRoute() {
		for _, p := range v.GetPools() {
			pools = append(pools, p.GetId())
		}
	}

	s.Require().Equal(expectedPoolID, pools)
}<|MERGE_RESOLUTION|>--- conflicted
+++ resolved
@@ -203,6 +203,7 @@
 	for name, tc := range tests {
 		s.Run(name, func() {
 			quote, err := routerusecase.GetSplitQuote(context.TODO(), tc.routes, tc.tokenIn)
+
 			if tc.expectError != nil {
 				s.Require().Error(err)
 				s.Require().ErrorIs(tc.expectError, err)
@@ -596,20 +597,9 @@
 // that provides no slippage swaps. Given that 100K is under the liqudiity of kava.USDT in the
 // transmuter pool, the split routes should be essentially the same.
 // Update: as of 30.06.24, the kava.usdt for osmo only has one optimal route.
-const usdtOsmoExpectedRoutesHighLiq = 2
-
-<<<<<<< HEAD
+const usdtOsmoExpectedRoutesHighLiq = 1
+
 var oneHundredThousandUSDValue = osmomath.NewInt(100_000_000_000)
-=======
-	// At the time of test creation, we aim to have the same number of routes
-	// between allUSDT and uosmo and kava.USDT and uosmo.
-	// The reason is that there is an alloyed transmuter for routes between allUSDT and kava.USDT
-	// that provides no slippage swaps. Given that 100K is under the liqudiity of kava.USDT in the
-	// transmuter pool, the split routes should be essentially the same.
-	// Update: as of 30.06.24, the kava.usdt for osmo only has one optimal route.
-	const usdtOsmoExpectedRoutesHighLiq = 1
-	var oneHundredThousandUSDValue = osmomath.NewInt(100_000_000_000)
->>>>>>> 54a4db20
 
 var optimalQuoteTestCases = map[string]struct {
 	tokenInDenom  string
@@ -637,20 +627,12 @@
 
 		amountIn: osmomath.NewInt(5000000),
 
-<<<<<<< HEAD
-		expectedRoutesCountExactAmountIn:  1,
+		expectedRoutesCountExactAmountIn:  2,
 		expectedRoutesCountExactAmountOut: 3,
 	},
 	"usdt for atom": {
 		tokenInDenom:  USDT,
 		tokenOutDenom: ATOM,
-=======
-			expectedRoutesCount: 2,
-		},
-		"usdt for atom": {
-			tokenInDenom:  USDT,
-			tokenOutDenom: ATOM,
->>>>>>> 54a4db20
 
 		amountIn: osmomath.NewInt(5000000),
 
@@ -695,7 +677,7 @@
 		amountIn: oneHundredThousandUSDValue,
 
 		expectedRoutesCountExactAmountIn:  usdtOsmoExpectedRoutesHighLiq,
-		expectedRoutesCountExactAmountOut: usdtOsmoExpectedRoutesHighLiq,
+		expectedRoutesCountExactAmountOut: 2,
 	},
 
 	"kava.USDT for uosmo - should have the same routes as allUSDT for uosmo": {
@@ -705,7 +687,7 @@
 		amountIn: oneHundredThousandUSDValue,
 
 		expectedRoutesCountExactAmountIn:  usdtOsmoExpectedRoutesHighLiq,
-		expectedRoutesCountExactAmountOut: usdtOsmoExpectedRoutesHighLiq,
+		expectedRoutesCountExactAmountOut: 2,
 	},
 }
 
