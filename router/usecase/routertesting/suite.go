--- conflicted
+++ resolved
@@ -150,15 +150,12 @@
 	absolutePathToStateFiles = ""
 
 	DefaultRouterConfig = domain.RouterConfig{
-<<<<<<< HEAD
-		PreferredPoolIDs:          []uint64{},
-		MaxRoutes:                 4,
-		MaxPoolsPerRoute:          4,
-		MaxSplitRoutes:            4,
-		MaxSplitIterations:        10,
-		MinPoolLiquidityCap:       20000,
-		RouteUpdateHeightInterval: 0,
-		RouteCacheEnabled:         true,
+		PreferredPoolIDs:    []uint64{},
+		MaxRoutes:           4,
+		MaxPoolsPerRoute:    4,
+		MaxSplitRoutes:      3,
+		MinPoolLiquidityCap: 20000,
+		RouteCacheEnabled:   true,
 
 		// Set proper dynamic min liquidity config here
 		DynamicMinLiquidityCapFiltersDesc: []domain.DynamicMinLiquidityCapFilterEntry{
@@ -168,14 +165,6 @@
 				FilterValue:  75000,
 			},
 		},
-=======
-		PreferredPoolIDs:    []uint64{},
-		MaxRoutes:           4,
-		MaxPoolsPerRoute:    4,
-		MaxSplitRoutes:      3,
-		MinPoolLiquidityCap: 20000,
-		RouteCacheEnabled:   true,
->>>>>>> ebbff3bb
 	}
 
 	DefaultPoolsConfig = domain.PoolsConfig{
