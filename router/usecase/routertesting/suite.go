--- conflicted
+++ resolved
@@ -393,11 +393,7 @@
 
 	encCfg := app.MakeEncodingConfig()
 
-<<<<<<< HEAD
-	ingestUsecase, err := ingestusecase.NewIngestUsecase(poolsUsecase, routerUsecase, nil, encCfg.Marshaler, nil, nil, logger)
-=======
-	ingestUsecase, err := ingestusecase.NewIngestUsecase(poolsUsecase, routerUsecase, pricingRouterUsecase, tokensUsecase, nil, encCfg.Marshaler, nil, nil, logger)
->>>>>>> 11b88e45
+	ingestUsecase, err := ingestusecase.NewIngestUsecase(poolsUsecase, routerUsecase, pricingRouterUsecase, tokensUsecase, nil, encCfg.Marshaler, nil, nil, nil, logger)
 	if err != nil {
 		panic(err)
 	}
