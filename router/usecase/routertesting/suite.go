--- conflicted
+++ resolved
@@ -181,13 +181,9 @@
 		DefaultQuoteHumanDenom: "usdc",
 		MaxPoolsPerRoute:       4,
 		MaxRoutes:              5,
-<<<<<<< HEAD
 		MinPoolLiquidityCap:    50,
-=======
-		MinOSMOLiquidity:       50,
 		CoingeckoUrl:           "https://prices.osmosis.zone/api/v3/simple/price",
 		CoingeckoQuoteCurrency: "usd",
->>>>>>> 439b071a
 	}
 
 	emptyCosmwasmPoolRouterConfig = domain.CosmWasmPoolRouterConfig{}
