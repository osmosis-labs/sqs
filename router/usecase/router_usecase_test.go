package usecase_test

import (
	"context"
	"fmt"
	"os"
	"testing"
	"time"

	sdk "github.com/cosmos/cosmos-sdk/types"
	"github.com/spf13/viper"

	"github.com/osmosis-labs/sqs/domain"
	"github.com/osmosis-labs/sqs/domain/cache"
	"github.com/osmosis-labs/sqs/domain/mocks"
	"github.com/osmosis-labs/sqs/domain/mvc"
	"github.com/osmosis-labs/sqs/log"
	poolsusecase "github.com/osmosis-labs/sqs/pools/usecase"
	routerrepo "github.com/osmosis-labs/sqs/router/repository"
	"github.com/osmosis-labs/sqs/router/usecase"
	"github.com/osmosis-labs/sqs/router/usecase/route"
	"github.com/osmosis-labs/sqs/router/usecase/routertesting"
	"github.com/osmosis-labs/sqs/sqsdomain"

	"github.com/osmosis-labs/osmosis/osmomath"
	"github.com/osmosis-labs/osmosis/v25/x/gamm/pool-models/balancer"
)

const (
	// See description of:
	// - TestGetOptimalQuote_Cache_Overwrites
	// - TestOverwriteRoutes
	// for details.
	poolIDOneBalancer      = uint64(1)
	poolID1135Concentrated = uint64(1135)
	poolID1265Concentrated = uint64(1265)
	poolID1399Concentrated = uint64(1399)
	poolID1400Concentrated = uint64(1400)
)

var (
	// For the purposes of testing cache, we focus on a small amount of token in (1_000_000 uosmo), expecting pool 1265 to be returned.
	// Search for tests that reference this value and read test description for details.
	defaultAmountInCache = osmomath.NewInt(1_000_000)

	// See description of:
	// - TestGetOptimalQuote_Cache_Overwrites
	// - TestOverwriteRoutes
	// for details.
	poolIDOneRoute = sqsdomain.CandidateRoutes{
		Routes: []sqsdomain.CandidateRoute{
			{
				Pools: []sqsdomain.CandidatePool{
					{
						ID:            poolIDOneBalancer,
						TokenOutDenom: ATOM,
					},
				},
			},
		},
		UniquePoolIDs: map[uint64]struct{}{
			poolIDOneBalancer: {},
		},
	}

	poolID1135Route = sqsdomain.CandidateRoutes{
		Routes: []sqsdomain.CandidateRoute{
			{
				Pools: []sqsdomain.CandidatePool{
					{
						ID:            poolID1135Concentrated,
						TokenOutDenom: ATOM,
					},
				},
			},
		},
		UniquePoolIDs: map[uint64]struct{}{
			poolID1135Concentrated: {},
		},
	}

	defaultRouterConfig        = routertesting.DefaultRouterConfig
	defaultPricingRouterConfig = routertesting.DefaultPricingRouterConfig
	defaultPricingConfig       = routertesting.DefaultPricingConfig
)

// Tests the call to handleRoutes by mocking the router repository and pools use case
// with relevant data.
func (s *RouterTestSuite) TestHandleRoutes() {
	const (
		defaultTimeoutDuration = time.Second * 10

		tokenInDenom  = "uosmo"
		tokenOutDenom = "uion"

		minPoolLiquidityCap = 100
	)

	// Create test balancer pool

	balancerCoins := sdk.NewCoins(
		sdk.NewCoin(tokenInDenom, sdk.NewInt(1000000000000000000)),
		sdk.NewCoin(tokenOutDenom, sdk.NewInt(1000000000000000000)),
	)

	balancerPoolID := s.PrepareBalancerPoolWithCoins(balancerCoins...)
	balancerPool, err := s.App.PoolManagerKeeper.GetPool(s.Ctx, balancerPoolID)
	s.Require().NoError(err)

	defaultPool := &sqsdomain.PoolWrapper{
		ChainModel: balancerPool,
		SQSModel: sqsdomain.SQSPool{
			PoolLiquidityCap: osmomath.NewInt(int64(minPoolLiquidityCap*OsmoPrecisionMultiplier + 1)),
			PoolDenoms:       []string{tokenInDenom, tokenOutDenom},
			Balances:         balancerCoins,
			SpreadFactor:     DefaultSpreadFactor,
		},
	}

	var (
		defaultRoute = WithCandidateRoutePools(
			EmptyCandidateRoute,
			[]sqsdomain.CandidatePool{
				{
					ID:            defaultPool.GetId(),
					TokenOutDenom: tokenOutDenom,
				},
			},
		)

		defaultSinglePools = []sqsdomain.PoolI{defaultPool}

		singleDefaultRoutes = sqsdomain.CandidateRoutes{
			Routes: []sqsdomain.CandidateRoute{defaultRoute},
			UniquePoolIDs: map[uint64]struct{}{
				defaultPool.GetId(): {},
			},
		}

		emptyPools = []sqsdomain.PoolI{}

		emptyRoutes = sqsdomain.CandidateRoutes{}

		defaultRouterConfig = domain.RouterConfig{
			// Only these config values are relevant for this test
			// for searching for routes when none were present in cache.
			MaxPoolsPerRoute: 4,
			MaxRoutes:        4,

			// These configs are not relevant for this test.
			PreferredPoolIDs:    []uint64{},
			MinPoolLiquidityCap: minPoolLiquidityCap,
		}
	)

	testCases := []struct {
		name string

		repositoryRoutes     sqsdomain.CandidateRoutes
		repositoryPools      []sqsdomain.PoolI
		takerFeeMap          sqsdomain.TakerFeeMap
		isCacheDisabled      bool
		shouldSkipAddToCache bool

		expectedCandidateRoutes sqsdomain.CandidateRoutes

		expectedError    error
		expectedIsCached bool
	}{
		{
			name: "routes in cache -> use them",

			repositoryRoutes: singleDefaultRoutes,
			repositoryPools:  emptyPools,

			expectedCandidateRoutes: singleDefaultRoutes,
			expectedIsCached:        true,
		},
		{
			name: "cache is disabled in config -> recomputes routes despite having available in cache",

			repositoryRoutes: singleDefaultRoutes,
			repositoryPools:  emptyPools,
			isCacheDisabled:  true,

			expectedCandidateRoutes: emptyRoutes,
			expectedIsCached:        false,
		},
		{
			name: "no routes in cache but relevant pools in store -> recomputes routes & caches them",

			repositoryRoutes:     emptyRoutes,
			repositoryPools:      defaultSinglePools,
			shouldSkipAddToCache: true,

			expectedCandidateRoutes: singleDefaultRoutes,
			expectedIsCached:        true,
		},
		{
			name: "empty routes in cache but relevant pools in store -> does not recompute routes",

			repositoryRoutes: emptyRoutes,
			repositoryPools:  defaultSinglePools,

			expectedCandidateRoutes: emptyRoutes,
			expectedIsCached:        true,
		},
		{
			name: "no routes in cache and no relevant pools in store -> returns no routes & caches them",

			repositoryRoutes: emptyRoutes,
			repositoryPools:  emptyPools,

			expectedCandidateRoutes: emptyRoutes,
			expectedIsCached:        true,
		},

		// TODO:
		// routes in cache but pools have more optimal -> cache is still used
		// multiple routes in cache -> use them
		// multiple rotues in pools -> use them
		// error in repository -> return error
		// error in storing routes after recomputing -> return error
	}

	for _, tc := range testCases {
		tc := tc
		s.Run(tc.name, func() {

			routerRepositoryMock := routerrepo.New()

			candidateRouteCache := cache.New()

			if !tc.shouldSkipAddToCache {
				candidateRouteCache.Set(usecase.FormatCandidateRouteCacheKey(tokenInDenom, tokenOutDenom), tc.repositoryRoutes, time.Hour)
			}

			poolsUseCaseMock := &mocks.PoolsUsecaseMock{
				// These are the pools returned by the call to GetAllPools
				Pools: tc.repositoryPools,
			}

			routerUseCase := usecase.NewRouterUsecase(routerRepositoryMock, poolsUseCaseMock, domain.RouterConfig{
				RouteCacheEnabled: !tc.isCacheDisabled,
			}, emptyCosmWasmPoolsRouterConfig, &log.NoOpLogger{}, cache.New(), candidateRouteCache)

			// Validate and sort pools
			sortedPools := usecase.ValidateAndSortPools(tc.repositoryPools, emptyCosmWasmPoolsRouterConfig, []uint64{}, noOpLogger)

			// Filter pools by min liquidity
			sortedPools = usecase.FilterPoolsByMinLiquidity(sortedPools, minPoolLiquidityCap)

			routerUseCaseImpl, ok := routerUseCase.(*usecase.RouterUseCaseImpl)
			s.Require().True(ok)

			// System under test
			ctx := context.Background()
			// TODO: filter pools per router config
			actualCandidateRoutes, err := routerUseCaseImpl.HandleRoutes(ctx, sortedPools, sdk.NewCoin(tokenInDenom, one), tokenOutDenom, defaultRouterConfig.MaxRoutes, defaultRouterConfig.MaxPoolsPerRoute)

			if tc.expectedError != nil {
				s.Require().EqualError(err, tc.expectedError.Error())
				s.Require().Len(actualCandidateRoutes, 0)
				return
			}

			s.Require().NoError(err)

			// Pre-set routes should be returned.

			s.Require().Equal(len(tc.expectedCandidateRoutes.Routes), len(actualCandidateRoutes.Routes))
			for i, route := range actualCandidateRoutes.Routes {
				s.Require().Equal(tc.expectedCandidateRoutes.Routes[i], route)
			}

			cachedCandidateRoutes, isCached, err := routerUseCaseImpl.GetCachedCandidateRoutes(ctx, tokenInDenom, tokenOutDenom)
			// For the case where the cache is disabled, the expected routes in cache
			// will be the same as the original routes in the repository.
			// Check that router repository was updated
			s.Require().Equal(tc.expectedCandidateRoutes, cachedCandidateRoutes)
			s.Require().Equal(tc.expectedIsCached, isCached)
		})
	}
}

// Tests that routes that overlap in pools IDs get filtered out.
// Tests that the order of the routes is in decreasing priority.
// That is, if routes A and B overlap where A comes before B, then B is filtered out.
// Additionally, tests that overlapping within the same route has no effect on fitlering.
// Lastly, validates that if a route overlaps with subsequent routes in the list but gets filtered out,
// then subesequent routes are not affected by filtering.
func (s *RouterTestSuite) TestFilterDuplicatePoolIDRoutes() {
	var (
		deafaultPool = &mocks.MockRoutablePool{ID: defaultPoolID}

		otherPool = &mocks.MockRoutablePool{ID: defaultPoolID + 1}

		defaultSingleRoute = WithRoutePools(route.RouteImpl{}, []sqsdomain.RoutablePool{
			deafaultPool,
		})
	)

	tests := map[string]struct {
		routes []route.RouteImpl

		expectedRoutes []route.RouteImpl
	}{
		"empty routes": {
			routes:         []route.RouteImpl{},
			expectedRoutes: []route.RouteImpl{},
		},

		"single route single pool": {
			routes: []route.RouteImpl{
				defaultSingleRoute,
			},

			expectedRoutes: []route.RouteImpl{
				defaultSingleRoute,
			},
		},

		"single route two different pools": {
			routes: []route.RouteImpl{
				WithRoutePools(route.RouteImpl{}, []sqsdomain.RoutablePool{
					deafaultPool,
					otherPool,
				}),
			},

			expectedRoutes: []route.RouteImpl{
				WithRoutePools(route.RouteImpl{}, []sqsdomain.RoutablePool{
					deafaultPool,
					otherPool,
				}),
			},
		},

		// Note that filtering only happens if pool ID duplciated across different routes.
		// Duplicate pool IDs within the same route are filtered out at a different step
		// in the router logic.
		"single route two same pools (have no effect on filtering)": {
			routes: []route.RouteImpl{
				WithRoutePools(route.RouteImpl{}, []sqsdomain.RoutablePool{
					deafaultPool,
					deafaultPool,
				}),
			},

			expectedRoutes: []route.RouteImpl{
				WithRoutePools(route.RouteImpl{}, []sqsdomain.RoutablePool{
					deafaultPool,
					deafaultPool,
				}),
			},
		},

		"two single hop routes and no duplicates": {
			routes: []route.RouteImpl{
				defaultSingleRoute,

				WithRoutePools(route.RouteImpl{}, []sqsdomain.RoutablePool{
					otherPool,
				}),
			},

			expectedRoutes: []route.RouteImpl{
				defaultSingleRoute,

				WithRoutePools(route.RouteImpl{}, []sqsdomain.RoutablePool{
					otherPool,
				}),
			},
		},

		"two single hop routes with duplicates (second filtered)": {
			routes: []route.RouteImpl{
				defaultSingleRoute,

				defaultSingleRoute,
			},

			expectedRoutes: []route.RouteImpl{
				defaultSingleRoute,
			},
		},

		"three route. first and second overlap. second and third overlap. second is filtered out but not third": {
			routes: []route.RouteImpl{
				defaultSingleRoute,

				WithRoutePools(route.RouteImpl{}, []sqsdomain.RoutablePool{
					deafaultPool, // first and second overlap
					otherPool,    // second and third overlap
				}),

				WithRoutePools(route.RouteImpl{}, []sqsdomain.RoutablePool{
					otherPool,
				}),
			},

			expectedRoutes: []route.RouteImpl{
				defaultSingleRoute,

				WithRoutePools(route.RouteImpl{}, []sqsdomain.RoutablePool{
					otherPool,
				}),
			},
		},
	}

	for name, tc := range tests {
		tc := tc
		s.Run(name, func() {

			actualRoutes := usecase.FilterDuplicatePoolIDRoutes(tc.routes)

			s.Require().Equal(len(tc.expectedRoutes), len(actualRoutes))
		})
	}
}

func (s *RouterTestSuite) TestConvertRankedToCandidateRoutes() {

	tests := map[string]struct {
		rankedRoutes []route.RouteImpl

		expectedCandidateRoutes sqsdomain.CandidateRoutes
	}{
		"empty ranked routes": {
			rankedRoutes: []route.RouteImpl{},

			expectedCandidateRoutes: sqsdomain.CandidateRoutes{
				Routes:        []sqsdomain.CandidateRoute{},
				UniquePoolIDs: map[uint64]struct{}{},
			},
		},
		"single route": {
			rankedRoutes: []route.RouteImpl{
				WithRoutePools(route.RouteImpl{}, []sqsdomain.RoutablePool{
					mocks.WithPoolID(mocks.WithChainPoolModel(mocks.WithTokenOutDenom(DefaultMockPool, DenomOne), &balancer.Pool{}), defaultPoolID),
				}),
			},

			expectedCandidateRoutes: sqsdomain.CandidateRoutes{
				Routes: []sqsdomain.CandidateRoute{
					WithCandidateRoutePools(sqsdomain.CandidateRoute{}, []sqsdomain.CandidatePool{
						{
							ID:            defaultPoolID,
							TokenOutDenom: DenomOne,
						},
					}),
				},
				UniquePoolIDs: map[uint64]struct{}{
					defaultPoolID: {},
				},
			},
		},
		"two routes": {
			rankedRoutes: []route.RouteImpl{
				WithRoutePools(route.RouteImpl{}, []sqsdomain.RoutablePool{
					mocks.WithPoolID(mocks.WithChainPoolModel(mocks.WithTokenOutDenom(DefaultMockPool, DenomOne), &balancer.Pool{}), defaultPoolID),
				}),
				WithRoutePools(route.RouteImpl{}, []sqsdomain.RoutablePool{
					mocks.WithPoolID(mocks.WithChainPoolModel(mocks.WithTokenOutDenom(DefaultMockPool, DenomOne), &balancer.Pool{}), defaultPoolID+1),
				}),
			},

			expectedCandidateRoutes: sqsdomain.CandidateRoutes{
				Routes: []sqsdomain.CandidateRoute{
					WithCandidateRoutePools(sqsdomain.CandidateRoute{}, []sqsdomain.CandidatePool{
						{
							ID:            defaultPoolID,
							TokenOutDenom: DenomOne,
						},
					}),
					WithCandidateRoutePools(sqsdomain.CandidateRoute{}, []sqsdomain.CandidatePool{
						{
							ID:            defaultPoolID + 1,
							TokenOutDenom: DenomOne,
						},
					}),
				},
				UniquePoolIDs: map[uint64]struct{}{
					defaultPoolID:     {},
					defaultPoolID + 1: {},
				},
			},
		},
	}

	for name, tc := range tests {
		tc := tc
		s.Run(name, func() {

			actualCandidateRoutes := usecase.ConvertRankedToCandidateRoutes(tc.rankedRoutes)

			s.Require().Equal(tc.expectedCandidateRoutes, actualCandidateRoutes)
		})
	}
}

// Validates that the ranked route cache functions as expected for optimal quotes.
// This test is set up by focusing on ATOM / OSMO mainnet state pool.
// We restrict the number of routes via config.
//
// As of today there are 3 major ATOM / OSMO pools:
// Pool ID 1: https://app.osmosis.zone/pool/1 (balancer) 0.2% spread factor and 11M of liquidity to date
// Pool ID 1135: https://app.osmosis.zone/pool/1135 (concentrated) 0.2% spread factor and 6.17M of liquidity to date
// Pool ID 1265: https://app.osmosis.zone/pool/1265 (concentrated) 0.05% spread factor and 415K of liquidity to date
// Pool ID 1399: https://app.osmosis.zone/pool/1399 (concentrated) 0.01% spread factor and 117K of liquidity to date
// Pool ID 1400: https://app.osmosis.zone/pool/1400 (concentrated) 0.00% spread factor and 232K of liquidity to date
//
// Based on this state, the small amounts of token in should go through pool 1265
// Medium amounts of token in should go through pool 1135
// and large amounts of token in should go through pool 1135.
//
// For the purposes of testing cache, we focus on a small amount of token in (1_000_000 uosmo), expecting pool 1265 to be returned.
// We will, however, tweak the cache by test case to force other pools to be returned and ensure that the cache is used.
func (s *RouterTestSuite) TestGetOptimalQuote_Cache_Overwrites() {
	var (
		defaultTokenInDenom  = UOSMO
		defaultTokenOutDenom = ATOM
	)

	tests := map[string]struct {
		preCachedCandidateRoutes sqsdomain.CandidateRoutes

		cacheExpiryDuration time.Duration

		amountIn osmomath.Int

		expectedRoutePoolID uint64
	}{
		"cache is not set, computes routes": {
			amountIn: defaultAmountInCache,

			// For the default amount in, we expect this pool to be returned.
			// See test description above for details.
			expectedRoutePoolID: poolID1265Concentrated,
		},
		"cache is set to balancer - overwrites computed": {
			amountIn: defaultAmountInCache,

			preCachedCandidateRoutes: poolIDOneRoute,

			cacheExpiryDuration: time.Hour,

			// We expect balancer because it is cached.
			expectedRoutePoolID: poolIDOneBalancer,
		},
		"cache is expired - overwrites computed": {
			amountIn: defaultAmountInCache,

			preCachedCandidateRoutes: poolIDOneRoute,

			// Note: we rely on the fact that the it takes more than 1 nanosecond from the test set up to
			// test execution.
			cacheExpiryDuration: time.Nanosecond,

			// We expect this pool because the cache with balancer pool expires.
			expectedRoutePoolID: poolID1265Concentrated,
		},
	}

	for name, tc := range tests {
		tc := tc
		s.Run(name, func() {
			// Setup mainnet router
			mainnetState := s.SetupMainnetState()

			rankedRouteCache := cache.New()
			candidateRouteCache := cache.New()

			if len(tc.preCachedCandidateRoutes.Routes) > 0 {
				candidateRouteCache.Set(usecase.FormatCandidateRouteCacheKey(defaultTokenInDenom, defaultTokenOutDenom), tc.preCachedCandidateRoutes, tc.cacheExpiryDuration)
			}

			// Mock router use case.
			mainnetUseCase := s.SetupRouterAndPoolsUsecase(mainnetState, routertesting.WithRankedRoutesCache(rankedRouteCache), routertesting.WithCandidateRoutesCache(candidateRouteCache))

			// System under test
			quote, err := mainnetUseCase.Router.GetOptimalQuote(context.Background(), sdk.NewCoin(defaultTokenInDenom, tc.amountIn), defaultTokenOutDenom)

			// We only validate that error does not occur without actually validating the quote.
			s.Require().NoError(err)

			// By construction, this test always expects 1 route
			quoteRoutes := quote.GetRoute()
			s.Require().Len(quoteRoutes, 1)

			// By construction, this test always expects 1 pool
			routePools := quoteRoutes[0].GetPools()
			s.Require().Len(routePools, 1)

			// Validate that the pool ID is the expected one
			s.Require().Equal(tc.expectedRoutePoolID, routePools[0].GetId())

			// Validate that the quote is not nil
			s.Require().NotNil(quote.GetAmountOut())

		})
	}
}

// This test validates that routes can be found for all supported tokens.
// Fails if not.
// We use this test in CI for detecting tokens with unsupported pricing.
// The config used is the `config.json` in root which is expected to be as close
// to mainnet as possible.
//
// The mainnet state must be manually updated when needed with 'make sqs-update-mainnet-state'
func (s *RouterTestSuite) TestGetCandidateRoutes_Chain_FindUnsupportedRoutes() {
	env := os.Getenv("CI_SQS_ROUTE_TEST")
	if env != "true" {
		s.T().Skip("This test exists to identify which mainnet routes are unsupported")
	}

	const (
		// This was selected by looking at the routes and concluding that it's
		// probably fine. Might need to re-evaluate in the future.
		expectedZeroPoolCount = 38
	)

	viper.SetConfigFile("../../config.json")
	err := viper.ReadInConfig()
	s.Require().NoError(err)

	// Unmarshal the config into your Config struct
	var config domain.Config
	err = viper.Unmarshal(&config)
	s.Require().NoError(err)

	// Set up mainnet mock state.
	mainnetState := s.SetupMainnetState()
	mainnetUsecase := s.SetupRouterAndPoolsUsecase(mainnetState, routertesting.WithRouterConfig(*config.Router), routertesting.WithPricingConfig(*config.Pricing))

	tokenMetadata, err := mainnetUsecase.Tokens.GetFullTokenMetadata()
	s.Require().NoError(err)

	fmt.Println("Tokens with no routes when min osmo liquidity is non-zero:")

	one := osmomath.OneInt()

	errorCounter := 0
	zeroRouteCount := 0
	s.Require().NotZero(len(tokenMetadata))
	for chainDenom, tokenMeta := range tokenMetadata {

		routes, err := usecase.GetCandidateRoutes(mainnetState.Pools, sdk.NewCoin(chainDenom, one), USDC, config.Router.MaxRoutes, config.Router.MaxPoolsPerRoute, noOpLogger)
		if err != nil {
			fmt.Printf("Error for %s  -- %s\n", chainDenom, tokenMeta.HumanDenom)
			errorCounter++
			continue
		}

		if len(routes.Routes) == 0 {
			fmt.Printf("No route for %s  -- %s\n", chainDenom, tokenMeta.HumanDenom)
			zeroRouteCount++
			continue
		}
	}

	s.Require().Zero(errorCounter)

	// Print space
	fmt.Printf("\n\n\n")
	fmt.Println("Tokens with no routes even when min osmo liquidity is set to zero:")

	zeroPriceCounterNoMinLiq := 0
	// Now set min liquidity capitalization to zero to identify which tokens are missing prices even when we
	// don't have liquidity filtering.
	config.Router.MinPoolLiquidityCap = 0
	// Set up mainnet mock state.
	mainnetState = s.SetupMainnetState()
	mainnetUsecase = s.SetupRouterAndPoolsUsecase(mainnetState, routertesting.WithRouterConfig(*config.Router), routertesting.WithPricingConfig(*config.Pricing))

	for chainDenom, tokenMeta := range tokenMetadata {

		routes, err := usecase.GetCandidateRoutes(mainnetState.Pools, sdk.NewCoin(chainDenom, one), USDC, config.Router.MaxRoutes, config.Router.MaxPoolsPerRoute, noOpLogger)
		if err != nil {
			fmt.Printf("Error for %s  -- %s\n", chainDenom, tokenMeta.HumanDenom)
			errorCounter++
			continue
		}

		if len(routes.Routes) == 0 {
			fmt.Printf("No route for %s  -- %s (no min liq filtering)\n", chainDenom, tokenMeta.HumanDenom)
			zeroPriceCounterNoMinLiq++
			continue
		}
	}

	s.Require().Zero(errorCounter)

	// Note that if we update test state, these are likely to change
	s.Require().Equal(expectedZeroPoolCount, zeroRouteCount)
	s.Require().Equal(expectedZeroPoolCount, zeroPriceCounterNoMinLiq, "There are tokens with no routes even when min osmo liquidity is set to zero")
}

// We use this test as a way to ensure that we multiply the amount in by the route fraction.
// We caught a bug in production where for WBTC -> USDC swap the price impact was excessively large.
// The reason ended up being using a total amount for estimating the execution price.
// We keep this test to ensure that we don't regress on this.
// In the future, we should have stricter unit tests for this.
func (s *RouterTestSuite) TestPriceImpactRoute_Fractions() {
	viper.SetConfigFile("../../config.json")
	err := viper.ReadInConfig()
	s.Require().NoError(err)

	// Unmarshal the config into your Config struct
	var config domain.Config
	err = viper.Unmarshal(&config)
	s.Require().NoError(err)

	// Set up mainnet mock state.
	mainnetState := s.SetupMainnetState()
	mainnetUsecase := s.SetupRouterAndPoolsUsecase(mainnetState, routertesting.WithRouterConfig(*config.Router), routertesting.WithPricingConfig(*config.Pricing), routertesting.WithRouterConfig(*config.Router), routertesting.WithPricingConfig(*config.Pricing))

	tokenMetadata, err := mainnetUsecase.Tokens.GetFullTokenMetadata()

	chainWBTC, err := mainnetUsecase.Tokens.GetChainDenom("wbtc")
	s.Require().NoError(err)

	wbtcMetadata, ok := tokenMetadata[chainWBTC]
	s.Require().True(ok)

	// Get quote.
	quote, err := mainnetUsecase.Router.GetOptimalQuote(context.Background(), sdk.NewCoin(chainWBTC, osmomath.NewInt(1_00_000_000)), USDC)
	s.Require().NoError(err)

	// Prepare quote result.
	_, _, err = quote.PrepareResult(context.Background(), osmomath.NewDec(int64(wbtcMetadata.Precision)))

	priceImpact := quote.GetPriceImpact()

	// 0.07 is chosen arbitrarily with extra buffer because we update test mainnet state frequently and
	// would like to avoid flakiness.
	s.Require().True(priceImpact.LT(osmomath.MustNewDecFromStr("0.07")))
}

// This is a sanity-check to ensure that the pools are sorted as intended and persisted
// in the router usecase state.
func (s *RouterTestSuite) TestSortPools() {
	const (
		// the minimum number of pools should never change since we never delete pools. As a result
		// this is a good high-level check to ensure that the pools are being loaded correctly.
		expectedMinNumPools = 241

		// If mainnet state is updated
		expectedTopPoolID = uint64(1283)
	)

	mainnetState := s.SetupMainnetState()

	mainnetUseCase := s.SetupRouterAndPoolsUsecase(mainnetState)

	pools, err := mainnetUseCase.Pools.GetAllPools()
	s.Require().NoError(err)

	// Validate and sort pools
	sortedPools := usecase.ValidateAndSortPools(pools, emptyCosmWasmPoolsRouterConfig, []uint64{}, noOpLogger)

	// Filter pools by min liquidity
	sortedPools = usecase.FilterPoolsByMinLiquidity(sortedPools, defaultRouterConfig.MinPoolLiquidityCap)

	s.Require().GreaterOrEqual(len(sortedPools), expectedMinNumPools)

	// Check that the top pool is the expected one.
	s.Require().Equal(expectedTopPoolID, sortedPools[0].GetId())
}

<<<<<<< HEAD
// Validates ConvertMinTokensPoolLiquidityCapToFilter method per its spec.
func (s *RouterTestSuite) TestConvertMinTokensPoolLiquidityCapToFilter() {
	var (
		defaultFilters = routertesting.DefaultRouterConfig.DynamicMinLiquidityCapFiltersDesc

		defaultConfigFilter = routertesting.DefaultRouterConfig.MinPoolLiquidityCap

		defaultThresholdMinPoolLiquidityCap = defaultFilters[0].MinTokensCap

		defaultAboveThresholdFilterValue = defaultFilters[0].FilterValue
	)

	tests := []struct {
		name string

		minLiqCapFilterEntries []domain.DynamicMinLiquidityCapFilterEntry

		minTokensPoolLiquidityCap uint64

		expectedFilter uint64
	}{
		{
			name: "min pool liquidity cap at threshold -> return dynamic filter value",

			minLiqCapFilterEntries: defaultFilters,

			minTokensPoolLiquidityCap: defaultThresholdMinPoolLiquidityCap,

			expectedFilter: defaultAboveThresholdFilterValue,
		},

		{
			name: "min pool liquidity cap above threshold -> return dynamic filter value",

			minLiqCapFilterEntries: defaultFilters,

			minTokensPoolLiquidityCap: defaultThresholdMinPoolLiquidityCap + 1,

			expectedFilter: defaultAboveThresholdFilterValue,
		},

		{
			name: "min pool liquidity cap below threshold -> return default filter value",

			minLiqCapFilterEntries: defaultFilters,

			minTokensPoolLiquidityCap: defaultThresholdMinPoolLiquidityCap - 1,

			expectedFilter: defaultConfigFilter,
		},

		{
			name: "empty filters -> return default filter value",

			minLiqCapFilterEntries: []domain.DynamicMinLiquidityCapFilterEntry{},

			minTokensPoolLiquidityCap: defaultThresholdMinPoolLiquidityCap - 1,

			expectedFilter: defaultConfigFilter,
		},
		{
			name: "multiple pre-configured filters -> choice falls in-between",

			minLiqCapFilterEntries: []domain.DynamicMinLiquidityCapFilterEntry{
				{
					MinTokensCap: 300_000,
					FilterValue:  30_000,
				},
				{
					MinTokensCap: 20_000,
					FilterValue:  2_000,
				},
				{
					MinTokensCap: 1_000,
					FilterValue:  100,
				},
			},

			// Above 1_000 and below 20_000.
			minTokensPoolLiquidityCap: 5000,

			expectedFilter: 100,
		},
	}

	for _, tt := range tests {
		s.T().Run(tt.name, func(t *testing.T) {
			// Set up mainnet mock state.
			mainnetState := s.SetupMainnetState()

			config := routertesting.DefaultRouterConfig
			config.DynamicMinLiquidityCapFiltersDesc = tt.minLiqCapFilterEntries

			mainnetUsecase := s.SetupRouterAndPoolsUsecase(mainnetState, routertesting.WithRouterConfig(config))

			// System under test
			actualFilter := mainnetUsecase.Router.ConvertMinTokensPoolLiquidityCapToFilter(tt.minTokensPoolLiquidityCap)

			// Validate result.
			s.Require().Equal(tt.expectedFilter, actualFilter)
=======
// This test runs tests against GetCustomDirectQuotes to ensure that the method correctly calculates
// quote across multi pool route.
func (s *RouterTestSuite) TestGetCustomQuote_GetCustomDirectQuotes_Mainnet_UOSMOUSDC() {
	config := routertesting.DefaultRouterConfig
	config.MaxPoolsPerRoute = 5
	config.MaxRoutes = 10

	var (
		amountIn = osmomath.NewInt(5000000)
	)

	mainnetState := s.SetupMainnetState()

	// Setup router repository mock
	routerRepositoryMock := routerrepo.New()
	routerRepositoryMock.SetTakerFees(mainnetState.TakerFeeMap)

	// Setup pools usecase mock.
	poolsUsecase := poolsusecase.NewPoolsUsecase(&domain.PoolsConfig{}, "node-uri-placeholder", routerRepositoryMock, domain.UnsetScalingFactorGetterCb)
	poolsUsecase.StorePools(mainnetState.Pools)

	routerUsecase := usecase.NewRouterUsecase(routerRepositoryMock, poolsUsecase, config, emptyCosmWasmPoolsRouterConfig, &log.NoOpLogger{}, cache.New(), cache.New())

	// Test cases
	testCases := []struct {
		// test name
		name string

		// token being swapped
		tokenIn sdk.Coin

		// token to be received
		tokenOutDenom []string

		// pools route path for swap
		poolID []uint64

		// usually it's the number of pools given,
		// unless any of those pools does not have given asset pair.
		expectedNumOfRoutes int

		// for single-hop it matches poolID slice
		expectedPoolID []uint64

		err error
	}{
		{
			name:          "Fail: empty tokenOutDenom",
			tokenIn:       sdk.NewCoin(UOSMO, amountIn),
			tokenOutDenom: []string{},
			poolID: []uint64{
				1, // OSMO - ATOM
			},
			err: usecase.ErrValidationFailed,
		},
		{
			name:          "Fail: empty poolID",
			tokenIn:       sdk.NewCoin(UOSMO, amountIn),
			tokenOutDenom: []string{ATOM},
			poolID:        []uint64{},
			err:           usecase.ErrValidationFailed,
		},
		{
			name:          "Fail: mismatch poolID and tokenOutDenom",
			tokenIn:       sdk.NewCoin(UOSMO, amountIn),
			tokenOutDenom: []string{ATOM},
			poolID:        []uint64{1, 2},
			err:           usecase.ErrValidationFailed,
		},
		{
			name:          "Single pool: OSMO-ATOM - happy case",
			tokenIn:       sdk.NewCoin(UOSMO, amountIn),
			tokenOutDenom: []string{ATOM},
			poolID: []uint64{
				1, // OSMO - ATOM
			},
			expectedNumOfRoutes: 1,
			expectedPoolID:      []uint64{1},
		},
		{
			name:          "Single pool: OSMO-ATOM - fail case: out denom not found",
			tokenIn:       sdk.NewCoin(UOSMO, amountIn),
			tokenOutDenom: []string{ATOM},
			poolID: []uint64{
				1093, // OSMO - AKT
			},
			err: usecase.ErrTokenOutDenomPoolNotFound,
		},
		{
			name:          "Single pool: ATOM-OSMO - fail case: in denom not found",
			tokenIn:       sdk.NewCoin(ATOM, amountIn),
			tokenOutDenom: []string{UOSMO},
			poolID: []uint64{
				1480, // AKT - USDC
			},
			err: usecase.ErrTokenInDenomPoolNotFound,
		},
		{
			name:          "Multi pool: OSMO-USDC - happy case",
			tokenIn:       sdk.NewCoin(UOSMO, amountIn),
			tokenOutDenom: []string{AKT, USDC},
			poolID: []uint64{
				1093, // OSMO - AKT
				1301, // AKT - USDC
			},
			expectedNumOfRoutes: 2,
			expectedPoolID:      []uint64{1093, 1301},
		},
		{
			name:          "Multi pool: OSMO-USDC - fail case",
			tokenIn:       sdk.NewCoin(UOSMO, amountIn),
			tokenOutDenom: []string{ATOM, USDT},
			poolID: []uint64{
				1,    // OSMO - ATOM
				1301, // AKT - USDC
			},
			expectedNumOfRoutes: 2,
			expectedPoolID:      []uint64{1093, 1301},
			err:                 usecase.ErrTokenInDenomPoolNotFound,
		},
	}

	for _, tc := range testCases {
		s.Run(tc.name, func() {
			quotes, err := routerUsecase.GetCustomDirectQuoteMultiPool(context.Background(), tc.tokenIn, tc.tokenOutDenom, tc.poolID)
			s.Require().ErrorIs(err, tc.err)
			if err != nil {
				return // nothing else to do
			}

			// token in must match
			s.Require().Equal(quotes.GetAmountIn().Denom, tc.tokenIn.Denom)
			s.Require().Equal(tc.expectedNumOfRoutes, len(quotes.GetRoute()))
			s.validateExpectedPoolIDMultiRouteOneHopQuote(quotes, tc.expectedPoolID)
>>>>>>> a72de9f8
		})
	}
}

// validates that for the given coinIn and tokenOutDenom, there is one route with one pool ID equal to the expectedPoolID.
// This helper is useful in specific tests that rely on this configuration.
func (s *RouterTestSuite) validatePoolIDInRoute(routerUseCase mvc.RouterUsecase, coinIn sdk.Coin, tokenOutDenom string, expectedPoolID uint64) {
	// Get quote
	quote, err := routerUseCase.GetOptimalQuote(context.Background(), coinIn, tokenOutDenom)
	s.Require().NoError(err)

	quoteRoutes := quote.GetRoute()
	s.Require().Len(quoteRoutes, 1)

	routePools := quoteRoutes[0].GetPools()
	s.Require().Len(routePools, 1)

	// Validate that the pool ID is the expected one
	s.Require().Equal(expectedPoolID, routePools[0].GetId())
}<|MERGE_RESOLUTION|>--- conflicted
+++ resolved
@@ -770,7 +770,6 @@
 	s.Require().Equal(expectedTopPoolID, sortedPools[0].GetId())
 }
 
-<<<<<<< HEAD
 // Validates ConvertMinTokensPoolLiquidityCapToFilter method per its spec.
 func (s *RouterTestSuite) TestConvertMinTokensPoolLiquidityCapToFilter() {
 	var (
@@ -871,7 +870,10 @@
 
 			// Validate result.
 			s.Require().Equal(tt.expectedFilter, actualFilter)
-=======
+		})
+	}
+}
+
 // This test runs tests against GetCustomDirectQuotes to ensure that the method correctly calculates
 // quote across multi pool route.
 func (s *RouterTestSuite) TestGetCustomQuote_GetCustomDirectQuotes_Mainnet_UOSMOUSDC() {
@@ -1006,7 +1008,6 @@
 			s.Require().Equal(quotes.GetAmountIn().Denom, tc.tokenIn.Denom)
 			s.Require().Equal(tc.expectedNumOfRoutes, len(quotes.GetRoute()))
 			s.validateExpectedPoolIDMultiRouteOneHopQuote(quotes, tc.expectedPoolID)
->>>>>>> a72de9f8
 		})
 	}
 }
