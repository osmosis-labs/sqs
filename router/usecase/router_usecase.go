--- conflicted
+++ resolved
@@ -734,17 +734,12 @@
 func (r *routerUseCaseImpl) LoadOverwriteRoutes(ctx context.Context) error {
 	// Read overwrite routes from disk if they exist.
 	_, err := os.Stat(r.overwriteRoutesPath)
-<<<<<<< HEAD
 	if err != nil {
 		if os.IsNotExist(err) {
 			// We do not have to create the path because we expect the first request
 			// to create the directory.
 			return nil
 		}
-=======
-	if err != nil && !os.IsNotExist(err) {
->>>>>>> 7ca3e9a4
-		return err
 	} else if err == nil {
 		entries, err := os.ReadDir(r.overwriteRoutesPath)
 		if err != nil {
