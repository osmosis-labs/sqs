package http

import (
	"net/http"
	"strconv"

	"github.com/labstack/echo/v4"
	"go.opentelemetry.io/otel/attribute"
	"go.opentelemetry.io/otel/trace"

	sdk "github.com/cosmos/cosmos-sdk/types"

	"github.com/osmosis-labs/osmosis/osmomath"
	"github.com/osmosis-labs/sqs/domain"
	"github.com/osmosis-labs/sqs/domain/mvc"
	"github.com/osmosis-labs/sqs/log"
	"github.com/osmosis-labs/sqs/router/types"
)

// RouterHandler  represent the httphandler for the router
type RouterHandler struct {
	RUsecase mvc.RouterUsecase
	TUsecase mvc.TokensUsecase
	logger   log.Logger
}

const routerResource = "/router"

var (
	oneDec = osmomath.OneDec()
)

func formatRouterResource(resource string) string {
	return routerResource + resource
}

// NewRouterHandler will initialize the pools/ resources endpoint
func NewRouterHandler(e *echo.Echo, us mvc.RouterUsecase, tu mvc.TokensUsecase, logger log.Logger) {
	handler := &RouterHandler{
		RUsecase: us,
		TUsecase: tu,
		logger:   logger,
	}
	e.GET(formatRouterResource("/quote"), handler.GetOptimalQuote)
	e.GET(formatRouterResource("/routes"), handler.GetCandidateRoutes)
	e.GET(formatRouterResource("/cached-routes"), handler.GetCachedCandidateRoutes)
	e.GET(formatRouterResource("/spot-price-pool/:id"), handler.GetSpotPriceForPool)
	e.GET(formatRouterResource("/custom-direct-quote"), handler.GetDirectCustomQuote)
	e.GET(formatRouterResource("/taker-fee-pool/:id"), handler.GetTakerFee)
	e.POST(formatRouterResource("/store-state"), handler.StoreRouterStateInFiles)
	e.GET(formatRouterResource("/state"), handler.GetRouterState)
}

// @Summary Optimal Quote
// @Description Returns the best quote it can compute for the exact in or exact out token swap method.
// @Description
// @Description For exact amount in swap method, the `tokenIn` and `tokenOutDenom` are required.
// @Description For exact amount out swap method, the `tokenOut` and `tokenInDenom` are required.
// @Description Mixing swap method parameters in other way than specified will result in an error.
// @Description
// @Description When `singleRoute` parameter is set to true, it gives the best single quote while excluding splits.
// @ID get-route-quote
// @Produce  json
// @Param  tokenIn         query  string  false  "String representation of the sdk.Coin denoting the input token for the exact amount in swap method."     example(1000000uosmo)
// @Param  tokenOutDenom   query  string  false  "String representing the denomination of the output token for the exact amount in swap method."           example(uion)
// @Param  tokenOut        query  string  false  "String representation of the sdk.Coin denoting the output token for the exact amount out swap method."   example(2353uion)
// @Param  tokenInDenom    query  string  false  "String representing the denomination of the input token for the exact amount out swap method."           example(uosmo)
// @Param  singleRoute     query  bool    false  "Boolean flag indicating whether to return single routes (no splits). False (splits enabled) by default."
// @Param  humanDenoms     query  bool    true "Boolean flag indicating whether the given denoms are human readable or not. Human denoms get converted to chain internally"
// @Param  applyExponents  query  bool    false  "Boolean flag indicating whether to apply exponents to the spot price. False by default."
// @Success 200  {object}  domain.Quote  "The computed best route quote"
// @Router /router/quote [get]
func (a *RouterHandler) GetOptimalQuote(c echo.Context) (err error) {
	ctx := c.Request().Context()

	span := trace.SpanFromContext(ctx)
	defer func() {
		if err != nil {
			span.RecordError(err)
			// nolint:errcheck // ignore error
			c.JSON(domain.GetStatusCode(err), domain.ResponseError{Message: err.Error()})
		}

		// Note: we do not end the span here as it is ended in the middleware.
	}()

	var req types.GetQuoteRequest
	if err := UnmarshalRequest(c, &req); err != nil {
		return err
	}

	// Validate the request
	if err := req.Validate(); err != nil {
		return err
	}

	var (
		tokenIn       *sdk.Coin
		tokenOutDenom string
	)

	if req.SwapMethod() == domain.TokenSwapMethodExactIn {
		tokenIn, tokenOutDenom = req.TokenIn, req.TokenOutDenom
	} else {
		tokenIn, tokenOutDenom = req.TokenOut, req.TokenInDenom
	}

	chainDenoms, err := mvc.ValidateChainDenomsQueryParam(c, a.TUsecase, []string{tokenIn.Denom, tokenOutDenom})
	if err != nil {
		return err
	}

	// Update coins token in denom it case it was translated from human to chain.
	tokenIn.Denom = chainDenoms[0]
	tokenOutDenom = chainDenoms[1]

	var routerOpts []domain.RouterOption
	if req.SingleRoute {
		routerOpts = append(routerOpts, domain.WithMaxSplitRoutes(domain.DisableSplitRoutes))
	}

	var quote domain.Quote
	if req.SwapMethod() == domain.TokenSwapMethodExactIn {
		quote, err = a.RUsecase.GetOptimalQuote(ctx, *tokenIn, tokenOutDenom, routerOpts...)
	} else {
		quote, err = a.RUsecase.GetOptimalQuoteInGivenOut(ctx, *tokenIn, tokenOutDenom, routerOpts...)
	}

	if err != nil {
		return err
	}

	scalingFactor := oneDec
	if req.ApplyExponents {
		scalingFactor = a.getSpotPriceScalingFactor(tokenIn.Denom, tokenOutDenom)
	}

	_, _, err = quote.PrepareResult(ctx, scalingFactor, a.logger)
	if err != nil {
		return err
	}

	span.SetAttributes(attribute.Stringer("token_out", quote.GetAmountOut()))
	span.SetAttributes(attribute.Stringer("price_impact", quote.GetPriceImpact()))

	return c.JSON(http.StatusOK, quote)
}

// @Summary Compute the quote for the given poolID
// @Description Call does not search for the route rather directly computes the quote for the given poolID.
// @Description
// @Description For exact amount in swap method, the `tokenIn` and `tokenOutDenom` are required.
// @Description For exact amount out swap method, the `tokenOut` and `tokenInDenom` are required.
// @Description Mixing swap method parameters in other way than specified will result in an error.
// @Description
// @ID get-direct-quote
// @Produce  json
// @Param  tokenIn         query  string  false  "String representation of the sdk.Coin denoting the input token for the exact amount in swap method."                       example(1000000uosmo)
// @Param  tokenOutDenom   query  string  false  "String representing the list of the output token denominations separated by comma for the exact amount in swap method."    example(uion)
// @Param  tokenOut        query  string  false  "String representation of the sdk.Coin denoting the output token for the exact amount out swap method."                     example(2353uion)
// @Param  tokenInDenom    query  string  false  "String representing the list of the input token denominations separated by comma for the exact amount out swap method."    example(uosmo)
// @Param  poolID          query  string  true   "String representing list of the pool ID."                                                                                  example(1100)
// @Param  humanDenoms     query  bool    true   "Boolean flag indicating whether the given denoms are human readable or not. Human denoms get converted to chain internally"
// @Param  applyExponents  query  bool    false  "Boolean flag indicating whether to apply exponents to the spot price. False by default."
// @Success 200  {object}  domain.Quote  "The computed best route quote"
// @Router /router/custom-direct-quote [get]
func (a *RouterHandler) GetDirectCustomQuote(c echo.Context) (err error) {
	ctx := c.Request().Context()

	defer func() {
		if err != nil {
			// nolint:errcheck // ignore error
			c.JSON(domain.GetStatusCode(err), domain.ResponseError{Message: err.Error()})
		}

		// Note: we do not end the span here as it is ended in the middleware.
	}()

	var req types.GetDirectCustomQuoteRequest
	if err := UnmarshalRequest(c, &req); err != nil {
		return err
	}

	// Validate the request
	if err := req.Validate(); err != nil {
		return err
	}

	var (
		tokenIn       *sdk.Coin
		tokenOutDenom []string
	)

	// Determine the tokenIn and tokenOutDenom based on the swap method.
	if req.SwapMethod() == domain.TokenSwapMethodExactIn {
		tokenIn, tokenOutDenom = req.TokenIn, req.TokenOutDenom
	} else {
		tokenIn, tokenOutDenom = req.TokenOut, req.TokenInDenom
	}

	// Apply human denoms conversion if required.
	chainDenoms, err := mvc.ValidateChainDenomsQueryParam(c, a.TUsecase, append([]string{tokenIn.Denom}, tokenOutDenom...))
	if err != nil {
		return err
	}

	// Update coins token in denom it case it was translated from human to chain.
	tokenIn.Denom = chainDenoms[0]
	tokenOutDenom = chainDenoms[1:]

	// Get the quote based on the swap method.
	var quote domain.Quote
	if req.SwapMethod() == domain.TokenSwapMethodExactIn {
		quote, err = a.RUsecase.GetCustomDirectQuoteMultiPool(ctx, *tokenIn, tokenOutDenom, req.PoolID)
	} else {
		quote, err = a.RUsecase.GetCustomDirectQuoteMultiPoolInGivenOut(ctx, *tokenIn, tokenOutDenom, req.PoolID)
	}
	if err != nil {
		return c.JSON(domain.GetStatusCode(err), domain.ResponseError{Message: err.Error()})
	}

	scalingFactor := oneDec
	if req.ApplyExponents {
		scalingFactor = a.getSpotPriceScalingFactor(tokenIn.Denom, tokenOutDenom[len(tokenOutDenom)-1])
	}

	_, _, err = quote.PrepareResult(ctx, scalingFactor, a.logger)
	if err != nil {
		return c.JSON(domain.GetStatusCode(err), domain.ResponseError{Message: err.Error()})
	}

	return c.JSON(http.StatusOK, quote)
}

// @Summary Token Routing Information
// @Description returns all routes that can be used for routing from tokenIn to tokenOutDenom.
// @ID get-router-routes
// @Produce  json
// @Param  tokenIn  query  string  true  "The string representation of the denom of the token in"
// @Param  tokenOutDenom  query  string  true  "The string representation of the denom of the token out"
// @Param humanDenoms query bool true "Boolean flag indicating whether the given denoms are human readable or not. Human denoms get converted to chain internally"
// @Success 200  {array}  sqsdomain.CandidateRoutes  "An array of possible routing options"
// @Router /router/routes [get]
func (a *RouterHandler) GetCandidateRoutes(c echo.Context) error {
	ctx := c.Request().Context()

	tokenOutDenom, tokenIn, err := getValidTokenInTokenOutStr(c)
	if err != nil {
		return c.JSON(domain.GetStatusCode(err), domain.ResponseError{Message: err.Error()})
	}

	chainDenoms, err := mvc.ValidateChainDenomsQueryParam(c, a.TUsecase, []string{tokenIn, tokenOutDenom})
	if err != nil {
		return c.JSON(domain.GetStatusCode(err), domain.ResponseError{Message: err.Error()})
	}

	// Update the tokenIn and tokenOutDenom with the chain denoms if they were translated from human to chain.
	tokenIn = chainDenoms[0]
	tokenOutDenom = chainDenoms[1]

	routes, err := a.RUsecase.GetCandidateRoutes(ctx, sdk.NewCoin(tokenIn, osmomath.OneInt()), tokenOutDenom)
	if err != nil {
		return c.JSON(domain.GetStatusCode(err), domain.ResponseError{Message: err.Error()})
	}

	if err := c.JSON(http.StatusOK, routes); err != nil {
		return err
	}
	return nil
}

func (a *RouterHandler) GetTakerFee(c echo.Context) error {
	idStr := c.Param("id")
	poolID, err := strconv.ParseUint(idStr, 10, 64)
	if err != nil {
		return c.JSON(http.StatusBadRequest, domain.ResponseError{Message: err.Error()})
	}

	takerFees, err := a.RUsecase.GetTakerFee(poolID)
	if err != nil {
		return c.JSON(domain.GetStatusCode(err), domain.ResponseError{Message: err.Error()})
	}

	return c.JSON(http.StatusOK, takerFees)
}

// GetCandidateRoutes returns the candidate routes for a given tokenIn and tokenOutDenom from cache.
// If no routes present in cache, it does not attempt to recompute them.
func (a *RouterHandler) GetCachedCandidateRoutes(c echo.Context) error {
	ctx := c.Request().Context()

	tokenOutDenom, tokenIn, err := getValidTokenInTokenOutStr(c)
	if err != nil {
		return c.JSON(domain.GetStatusCode(err), domain.ResponseError{Message: err.Error()})
	}

	routes, _, err := a.RUsecase.GetCachedCandidateRoutes(ctx, tokenIn, tokenOutDenom)
	if err != nil {
		return c.JSON(domain.GetStatusCode(err), domain.ResponseError{Message: err.Error()})
	}

	return c.JSON(http.StatusOK, routes)
}

// TODO: authentication for the endpoint and enable only in dev mode.
func (a *RouterHandler) StoreRouterStateInFiles(c echo.Context) error {
	if err := a.RUsecase.StoreRouterStateFiles(); err != nil {
		return c.JSON(domain.GetStatusCode(err), domain.ResponseError{Message: err.Error()})
	}

	return c.JSON(http.StatusOK, "Router state stored in files")
}

func (a *RouterHandler) GetRouterState(c echo.Context) error {
	routerState, err := a.RUsecase.GetRouterState()
	if err != nil {
		return c.JSON(domain.GetStatusCode(err), domain.ResponseError{Message: err.Error()})
	}

	return c.JSON(http.StatusOK, routerState)
}

// GetSpotPrice returns the spot price for a given poolID, quoteAsset and baseAsset
func (a *RouterHandler) GetSpotPriceForPool(c echo.Context) error {
	ctx := c.Request().Context()

	idStr := c.Param("id")
	poolID, err := strconv.ParseUint(idStr, 10, 64)
	if err != nil {
		return c.JSON(http.StatusBadRequest, domain.ResponseError{Message: err.Error()})
	}

	quoteAsset := c.QueryParam("quoteAsset")
	if len(quoteAsset) == 0 {
		return c.JSON(http.StatusBadRequest, domain.ResponseError{Message: "quoteAsset is required"})
	}
	baseAsset := c.QueryParam("baseAsset")
	if len(baseAsset) == 0 {
		return c.JSON(http.StatusBadRequest, domain.ResponseError{Message: "baseAsset is required"})
	}

	spotPrice, err := a.RUsecase.GetPoolSpotPrice(ctx, poolID, quoteAsset, baseAsset)
	if err != nil {
		return c.JSON(domain.GetStatusCode(err), domain.ResponseError{Message: err.Error()})
	}

	return c.JSON(http.StatusOK, spotPrice)
}

// getSpotPriceScalingFactor returns the spot price scaling factor for a given tokenIn and tokenOutDenom.
func (a *RouterHandler) getSpotPriceScalingFactor(tokenInDenom, tokenOutDenom string) osmomath.Dec {
	scalingFactor, err := a.TUsecase.GetSpotPriceScalingFactorByDenom(tokenOutDenom, tokenInDenom)
	if err != nil {
		// Note that we do not fail the quote if scaling factor fetching fails.
		// Instead, we simply set it to zero to validate future calculations downstream.
		scalingFactor = sdk.ZeroDec()
	}

	return scalingFactor
}

func getValidTokenInStr(c echo.Context) (string, error) {
	tokenInStr := c.QueryParam("tokenIn")

	if len(tokenInStr) == 0 {
		return "", types.ErrTokenInNotSpecified
	}

	return tokenInStr, nil
}

func getValidTokenInTokenOutStr(c echo.Context) (tokenOutStr, tokenInStr string, err error) {
	tokenInStr, err = getValidTokenInStr(c)
	if err != nil {
		return "", "", err
	}

	tokenOutStr = c.QueryParam("tokenOutDenom")

	if len(tokenOutStr) == 0 {
		return "", "", types.ErrTokenOutDenomNotSpecified
	}

	// Validate input denoms
	if err := domain.ValidateInputDenoms(tokenInStr, tokenOutStr); err != nil {
		return "", "", err
	}

	return tokenOutStr, tokenInStr, nil
<<<<<<< HEAD
=======
}

func getValidPoolID(c echo.Context) ([]uint64, error) {
	// We accept two poolIDs and poolID parameters, and require at least one of them to be filled
	poolIDParam := c.QueryParam("poolID")
	poolIDStr := strings.Split(poolIDParam, ",")
	if len(poolIDStr) == 0 {
		return nil, errors.New("poolID is required")
	}

	var poolIDs []uint64
	for _, v := range poolIDStr {
		i, err := strconv.ParseUint(v, 10, 64)
		if err != nil {
			return nil, err
		}
		poolIDs = append(poolIDs, i)
	}

	return poolIDs, nil
}

func getPoolsValidTokenInTokensOut(c echo.Context) (poolIDs []uint64, tokenOut []string, tokenIn string, err error) {
	poolIDs, err = getValidPoolID(c)
	if err != nil {
		return nil, nil, "", err
	}

	tokenIn, err = getValidTokenInStr(c)
	if err != nil {
		return nil, nil, "", err
	}

	tokenOut = strings.Split(c.QueryParam("tokenOutDenom"), ",")
	if len(tokenOut) == 0 {
		return nil, nil, "", errors.New("tokenOutDenom is required")
	}

	// one output per each pool
	if len(tokenOut) != len(poolIDs) {
		return nil, nil, "", types.ErrNumOfTokenOutDenomPoolsMismatch
	}

	// Validate denoms
	for _, v := range tokenOut {
		if err := domain.ValidateInputDenoms(tokenIn, v); err != nil {
			return nil, nil, "", err
		}
	}

	return poolIDs, tokenOut, tokenIn, nil
>>>>>>> 7fa4e31b
}<|MERGE_RESOLUTION|>--- conflicted
+++ resolved
@@ -387,58 +387,4 @@
 	}
 
 	return tokenOutStr, tokenInStr, nil
-<<<<<<< HEAD
-=======
-}
-
-func getValidPoolID(c echo.Context) ([]uint64, error) {
-	// We accept two poolIDs and poolID parameters, and require at least one of them to be filled
-	poolIDParam := c.QueryParam("poolID")
-	poolIDStr := strings.Split(poolIDParam, ",")
-	if len(poolIDStr) == 0 {
-		return nil, errors.New("poolID is required")
-	}
-
-	var poolIDs []uint64
-	for _, v := range poolIDStr {
-		i, err := strconv.ParseUint(v, 10, 64)
-		if err != nil {
-			return nil, err
-		}
-		poolIDs = append(poolIDs, i)
-	}
-
-	return poolIDs, nil
-}
-
-func getPoolsValidTokenInTokensOut(c echo.Context) (poolIDs []uint64, tokenOut []string, tokenIn string, err error) {
-	poolIDs, err = getValidPoolID(c)
-	if err != nil {
-		return nil, nil, "", err
-	}
-
-	tokenIn, err = getValidTokenInStr(c)
-	if err != nil {
-		return nil, nil, "", err
-	}
-
-	tokenOut = strings.Split(c.QueryParam("tokenOutDenom"), ",")
-	if len(tokenOut) == 0 {
-		return nil, nil, "", errors.New("tokenOutDenom is required")
-	}
-
-	// one output per each pool
-	if len(tokenOut) != len(poolIDs) {
-		return nil, nil, "", types.ErrNumOfTokenOutDenomPoolsMismatch
-	}
-
-	// Validate denoms
-	for _, v := range tokenOut {
-		if err := domain.ValidateInputDenoms(tokenIn, v); err != nil {
-			return nil, nil, "", err
-		}
-	}
-
-	return poolIDs, tokenOut, tokenIn, nil
->>>>>>> 7fa4e31b
 }