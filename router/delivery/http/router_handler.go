package http

import (
	"errors"
	"net/http"
	"strconv"

	"github.com/labstack/echo/v4"
	"go.opentelemetry.io/otel/attribute"
	"go.opentelemetry.io/otel/trace"

	sdk "github.com/cosmos/cosmos-sdk/types"

	"github.com/osmosis-labs/osmosis/osmomath"
	"github.com/osmosis-labs/sqs/domain"
	"github.com/osmosis-labs/sqs/domain/mvc"
	"github.com/osmosis-labs/sqs/log"
)

// RouterHandler  represent the httphandler for the router
type RouterHandler struct {
	RUsecase mvc.RouterUsecase
	TUsecase mvc.TokensUsecase
	logger   log.Logger
}

const routerResource = "/router"

var (
	oneDec = osmomath.OneDec()
)

func formatRouterResource(resource string) string {
	return routerResource + resource
}

// NewRouterHandler will initialize the pools/ resources endpoint
func NewRouterHandler(e *echo.Echo, us mvc.RouterUsecase, tu mvc.TokensUsecase, logger log.Logger) {
	handler := &RouterHandler{
		RUsecase: us,
		TUsecase: tu,
		logger:   logger,
	}
	e.GET(formatRouterResource("/quote"), handler.GetOptimalQuote)
	e.GET(formatRouterResource("/routes"), handler.GetCandidateRoutes)
	e.GET(formatRouterResource("/cached-routes"), handler.GetCachedCandidateRoutes)
	e.GET(formatRouterResource("/spot-price-pool/:id"), handler.GetSpotPriceForPool)
	e.GET(formatRouterResource("/custom-direct-quote"), handler.GetDirectCustomQuote)
	e.GET(formatRouterResource("/taker-fee-pool/:id"), handler.GetTakerFee)
	e.POST(formatRouterResource("/store-state"), handler.StoreRouterStateInFiles)
	e.GET(formatRouterResource("/state"), handler.GetRouterState)
}

// @Summary Optimal Quote
// @Description returns the best quote it can compute for the given tokenIn and tokenOutDenom.
// If `singleRoute` parameter is set to true, it gives the best single quote while excluding splits.
// @ID get-route-quote
// @Produce  json
// @Param  tokenIn  query  string  true  "String representation of the sdk.Coin for the token in."
// @Param  tokenOutDenom  query  string  true  "String representing the denom of the token out."
// @Param  singleRoute  query  bool  false  "Boolean flag indicating whether to return single routes (no splits). False (splits enabled) by default."
// @Param humanDenoms query bool true "Boolean flag indicating whether the given denoms are human readable or not. Human denoms get converted to chain internally"
// @Param  applyExponents  query  bool  false  "Boolean flag indicating whether to apply exponents to the spot price. False by default."
// @Success 200  {object}  domain.Quote  "The computed best route quote"
// @Router /router/quote [get]
func (a *RouterHandler) GetOptimalQuote(c echo.Context) (err error) {
	ctx := c.Request().Context()

<<<<<<< HEAD
	isSingleRoute, err := domain.ParseBooleanQueryParam(c, "singleRoute")
	if err != nil {
		return c.JSON(domain.GetStatusCode(err), domain.ResponseError{Message: err.Error()})
	}

	shouldApplyExponents, err := domain.ParseBooleanQueryParam(c, "applyExponents")
	if err != nil {
		return c.JSON(domain.GetStatusCode(err), domain.ResponseError{Message: err.Error()})
	}

	disableMinLiquidityFallback, err := domain.ParseBooleanQueryParam(c, "disableMinLiquidityCapFallback")
	if err != nil {
		return c.JSON(domain.GetStatusCode(err), domain.ResponseError{Message: err.Error()})
	}

	forceDefaultMinLiquidityCap, err := domain.ParseBooleanQueryParam(c, "forceDefaultMinLiquidityCap")
	if err != nil {
		return c.JSON(domain.GetStatusCode(err), domain.ResponseError{Message: err.Error()})
=======
	span := trace.SpanFromContext(ctx)
	defer func() {
		if err != nil {
			span.RecordError(err)
			// nolint:errcheck // ignore error
			c.JSON(domain.GetStatusCode(err), domain.ResponseError{Message: err.Error()})
		}

		// Note: we do not end the span here as it is ended in the middleware.
	}()

	isSingleRouteStr := c.QueryParam("singleRoute")
	isSingleRoute := false
	if isSingleRouteStr != "" {
		isSingleRoute, err = strconv.ParseBool(isSingleRouteStr)
		if err != nil {
			return err
		}
	}

	shouldApplyExponentsStr := c.QueryParam("applyExponents")
	shouldApplyExponents := false
	if shouldApplyExponentsStr != "" {
		shouldApplyExponents, err = strconv.ParseBool(shouldApplyExponentsStr)
		if err != nil {
			return err
		}
>>>>>>> 267d0e5b
	}

	tokenOutDenom, tokenIn, err := getValidRoutingParameters(c)
	if err != nil {
		return err
	}

	chainDenoms, err := mvc.ValidateChainDenomsQueryParam(c, a.TUsecase, []string{tokenIn.Denom, tokenOutDenom})
	if err != nil {
		return err
	}

	// Update coins token in denom it case it was translated from human to chain.
	tokenIn.Denom = chainDenoms[0]
	tokenOutDenom = chainDenoms[1]

	// Get the min liquidity cap filter for the given tokenIn and tokenOutDenom.
	minLiquidityCapFilter, err := a.getMinPoolLiquidityCapFilter(tokenIn.Denom, tokenOutDenom, disableMinLiquidityFallback, forceDefaultMinLiquidityCap)
	if err != nil {
		return c.JSON(domain.GetStatusCode(err), domain.ResponseError{Message: err.Error()})
	}

	routerOpts := []domain.RouterOption{
		domain.WithMinPoolLiquidityCap(minLiquidityCapFilter),
	}

	// Disable split routes if singleRoute is true
	if isSingleRoute {
		routerOpts = append(routerOpts, domain.WithMaxSplitRoutes(domain.DisableSplitRoutes))
	}

	quote, err := a.RUsecase.GetOptimalQuote(ctx, tokenIn, tokenOutDenom, routerOpts...)
	if err != nil {
		return err
	}

	scalingFactor := oneDec
	if shouldApplyExponents {
		scalingFactor = a.getSpotPriceScalingFactor(tokenIn.Denom, tokenOutDenom)
	}

	_, _, err = quote.PrepareResult(ctx, scalingFactor)
	if err != nil {
		return err
	}

	span.SetAttributes(attribute.Stringer("token_out", quote.GetAmountOut()))
	span.SetAttributes(attribute.Stringer("price_impact", quote.GetPriceImpact()))

	return c.JSON(http.StatusOK, quote)
}

// getMinPoolLiquidityCapFilter returns the min liquidity cap filter for the given tokenIn and tokenOutDenom.
// if forceDefaultMinLiquidityCap is true, it returns the universal default min pool liquidity capitaliation
// , ignoring disableMinLiquidityCapFallback.
// Otherwise, it considers the following options:
// If disableMinLiquidityCapFallback is true, it returns an error if the min liquidity cap cannot be computed.
// If disableMinLiquidityCapFallback is false, it returns the default config value as fallback.
// Returns the min liquidity cap filter and an error if any.
func (a *RouterHandler) getMinPoolLiquidityCapFilter(tokenInDenom, tokenOutDenom string, disableMinLiquidityCapFallback bool, forceDefaultMinLiquidityCap bool) (uint64, error) {
	defaultMinLiquidityCap := a.RUsecase.GetConfig().MinPoolLiquidityCap

	// If force flag is true, apply the default.
	if forceDefaultMinLiquidityCap {
		return defaultMinLiquidityCap, nil
	}

	minPoolLiquidityCapBetweenTokens, err := a.TUsecase.GetMinPoolLiquidityCap(tokenInDenom, tokenOutDenom)
	if err != nil && disableMinLiquidityCapFallback {
		// If fallback is disabled, error
		return 0, err
	} else if err != nil {
		// If fallback is enabled, get defaiult config value as fallback
		return defaultMinLiquidityCap, nil
	}

	// Otherwise, use the mapping to convert from min pool liquidity cap between token in and out denoms
	// to the proposed filter.
	minPoolLiquidityCapFilter := a.RUsecase.ConvertMinTokensPoolLiquidityCapToFilter(minPoolLiquidityCapBetweenTokens)

	return minPoolLiquidityCapFilter, nil
}

// GetDirectCustomQuote returns a direct custom quote. It does not search for the route.
// It directly computes the quote for the given poolID.
func (a *RouterHandler) GetDirectCustomQuote(c echo.Context) error {
	ctx := c.Request().Context()

	tokenOutDenom, tokenIn, err := getValidRoutingParameters(c)
	if err != nil {
		return c.JSON(http.StatusBadRequest, domain.ResponseError{Message: err.Error()})
	}

	poolIDStr := c.QueryParam("poolID")
	if len(poolIDStr) == 0 {
		return c.JSON(http.StatusBadRequest, domain.ResponseError{Message: "poolID is required"})
	}

	shouldApplyExponentsStr := c.QueryParam("applyExponents")
	shouldApplyExponents := false
	if shouldApplyExponentsStr != "" {
		shouldApplyExponents, err = strconv.ParseBool(shouldApplyExponentsStr)
		if err != nil {
			return c.JSON(domain.GetStatusCode(err), domain.ResponseError{Message: err.Error()})
		}
	}

	poolID, err := strconv.ParseUint(poolIDStr, 10, 64)
	if err != nil {
		return c.JSON(http.StatusBadRequest, domain.ResponseError{Message: err.Error()})
	}

	// Quote
	quote, err := a.RUsecase.GetCustomDirectQuote(ctx, tokenIn, tokenOutDenom, poolID)
	if err != nil {
		return c.JSON(domain.GetStatusCode(err), domain.ResponseError{Message: err.Error()})
	}

	scalingFactor := oneDec
	if shouldApplyExponents {
		scalingFactor = a.getSpotPriceScalingFactor(tokenIn.Denom, tokenOutDenom)
	}

	_, _, err = quote.PrepareResult(ctx, scalingFactor)
	if err != nil {
		return c.JSON(domain.GetStatusCode(err), domain.ResponseError{Message: err.Error()})
	}

	return c.JSON(http.StatusOK, quote)
}

// @Summary Token Routing Information
// @Description returns all routes that can be used for routing from tokenIn to tokenOutDenom.
// @ID get-router-routes
// @Produce  json
// @Param  tokenIn  query  string  true  "The string representation of the denom of the token in"
// @Param  tokenOutDenom  query  string  true  "The string representation of the denom of the token out"
// @Param humanDenoms query bool true "Boolean flag indicating whether the given denoms are human readable or not. Human denoms get converted to chain internally"
// @Success 200  {array}  sqsdomain.CandidateRoutes  "An array of possible routing options"
// @Router /router/routes [get]
func (a *RouterHandler) GetCandidateRoutes(c echo.Context) error {
	ctx := c.Request().Context()

	tokenOutDenom, tokenIn, err := getValidTokenInTokenOutStr(c)
	if err != nil {
		return c.JSON(domain.GetStatusCode(err), domain.ResponseError{Message: err.Error()})
	}

	chainDenoms, err := mvc.ValidateChainDenomsQueryParam(c, a.TUsecase, []string{tokenIn, tokenOutDenom})
	if err != nil {
		return c.JSON(domain.GetStatusCode(err), domain.ResponseError{Message: err.Error()})
	}

	// Update the tokenIn and tokenOutDenom with the chain denoms if they were translated from human to chain.
	tokenIn = chainDenoms[0]
	tokenOutDenom = chainDenoms[1]

	routes, err := a.RUsecase.GetCandidateRoutes(ctx, sdk.NewCoin(tokenIn, osmomath.OneInt()), tokenOutDenom)
	if err != nil {
		return c.JSON(domain.GetStatusCode(err), domain.ResponseError{Message: err.Error()})
	}

	if err := c.JSON(http.StatusOK, routes); err != nil {
		return err
	}
	return nil
}

func (a *RouterHandler) GetTakerFee(c echo.Context) error {
	idStr := c.Param("id")
	poolID, err := strconv.ParseUint(idStr, 10, 64)
	if err != nil {
		return c.JSON(http.StatusBadRequest, domain.ResponseError{Message: err.Error()})
	}

	takerFees, err := a.RUsecase.GetTakerFee(poolID)
	if err != nil {
		return c.JSON(domain.GetStatusCode(err), domain.ResponseError{Message: err.Error()})
	}

	return c.JSON(http.StatusOK, takerFees)
}

// GetCandidateRoutes returns the candidate routes for a given tokenIn and tokenOutDenom from cache.
// If no routes present in cache, it does not attempt to recompute them.
func (a *RouterHandler) GetCachedCandidateRoutes(c echo.Context) error {
	ctx := c.Request().Context()

	tokenOutDenom, tokenIn, err := getValidTokenInTokenOutStr(c)
	if err != nil {
		return c.JSON(domain.GetStatusCode(err), domain.ResponseError{Message: err.Error()})
	}

	routes, _, err := a.RUsecase.GetCachedCandidateRoutes(ctx, tokenIn, tokenOutDenom)
	if err != nil {
		return c.JSON(domain.GetStatusCode(err), domain.ResponseError{Message: err.Error()})
	}

	return c.JSON(http.StatusOK, routes)
}

// TODO: authentication for the endpoint and enable only in dev mode.
func (a *RouterHandler) StoreRouterStateInFiles(c echo.Context) error {
	if err := a.RUsecase.StoreRouterStateFiles(); err != nil {
		return c.JSON(domain.GetStatusCode(err), domain.ResponseError{Message: err.Error()})
	}

	return c.JSON(http.StatusOK, "Router state stored in files")
}

func (a *RouterHandler) GetRouterState(c echo.Context) error {
	routerState, err := a.RUsecase.GetRouterState()
	if err != nil {
		return c.JSON(domain.GetStatusCode(err), domain.ResponseError{Message: err.Error()})
	}

	return c.JSON(http.StatusOK, routerState)
}

// GetSpotPrice returns the spot price for a given poolID, quoteAsset and baseAsset
func (a *RouterHandler) GetSpotPriceForPool(c echo.Context) error {
	ctx := c.Request().Context()

	idStr := c.Param("id")
	poolID, err := strconv.ParseUint(idStr, 10, 64)
	if err != nil {
		return c.JSON(http.StatusBadRequest, domain.ResponseError{Message: err.Error()})
	}

	quoteAsset := c.QueryParam("quoteAsset")
	if len(quoteAsset) == 0 {
		return c.JSON(http.StatusBadRequest, domain.ResponseError{Message: "quoteAsset is required"})
	}
	baseAsset := c.QueryParam("baseAsset")
	if len(baseAsset) == 0 {
		return c.JSON(http.StatusBadRequest, domain.ResponseError{Message: "baseAsset is required"})
	}

	spotPrice, err := a.RUsecase.GetPoolSpotPrice(ctx, poolID, quoteAsset, baseAsset)
	if err != nil {
		return c.JSON(domain.GetStatusCode(err), domain.ResponseError{Message: err.Error()})
	}

	return c.JSON(http.StatusOK, spotPrice)
}

// getValidRoutingParameters returns the tokenIn and tokenOutDenom from server context if they are valid.
func getValidRoutingParameters(c echo.Context) (string, sdk.Coin, error) {
	tokenOutStr, tokenInStr, err := getValidTokenInTokenOutStr(c)
	if err != nil {
		return "", sdk.Coin{}, err
	}

	tokenIn, err := sdk.ParseCoinNormalized(tokenInStr)
	if err != nil {
		return "", sdk.Coin{}, errors.New("tokenIn is invalid - must be in the format amountDenom")
	}

	return tokenOutStr, tokenIn, nil
}

// getSpotPriceScalingFactor returns the spot price scaling factor for a given tokenIn and tokenOutDenom.
func (a *RouterHandler) getSpotPriceScalingFactor(tokenInDenom, tokenOutDenom string) osmomath.Dec {
	scalingFactor, err := a.TUsecase.GetSpotPriceScalingFactorByDenom(tokenOutDenom, tokenInDenom)
	if err != nil {
		// Note that we do not fail the quote if scaling factor fetching fails.
		// Instead, we simply set it to zero to validate future calculations downstream.
		scalingFactor = sdk.ZeroDec()
	}

	return scalingFactor
}

func getValidTokenInStr(c echo.Context) (string, error) {
	tokenInStr := c.QueryParam("tokenIn")

	if len(tokenInStr) == 0 {
		return "", errors.New("tokenIn is required")
	}

	return tokenInStr, nil
}

func getValidTokenInTokenOutStr(c echo.Context) (tokenOutStr, tokenInStr string, err error) {
	tokenInStr, err = getValidTokenInStr(c)
	if err != nil {
		return "", "", err
	}

	tokenOutStr = c.QueryParam("tokenOutDenom")

	if len(tokenOutStr) == 0 {
		return "", "", errors.New("tokenOutDenom is required")
	}

	// Validate inpit denoms
	if err := domain.ValidateInputDenoms(tokenInStr, tokenOutStr); err != nil {
		return "", "", err
	}

	return tokenOutStr, tokenInStr, nil
}<|MERGE_RESOLUTION|>--- conflicted
+++ resolved
@@ -66,26 +66,6 @@
 func (a *RouterHandler) GetOptimalQuote(c echo.Context) (err error) {
 	ctx := c.Request().Context()
 
-<<<<<<< HEAD
-	isSingleRoute, err := domain.ParseBooleanQueryParam(c, "singleRoute")
-	if err != nil {
-		return c.JSON(domain.GetStatusCode(err), domain.ResponseError{Message: err.Error()})
-	}
-
-	shouldApplyExponents, err := domain.ParseBooleanQueryParam(c, "applyExponents")
-	if err != nil {
-		return c.JSON(domain.GetStatusCode(err), domain.ResponseError{Message: err.Error()})
-	}
-
-	disableMinLiquidityFallback, err := domain.ParseBooleanQueryParam(c, "disableMinLiquidityCapFallback")
-	if err != nil {
-		return c.JSON(domain.GetStatusCode(err), domain.ResponseError{Message: err.Error()})
-	}
-
-	forceDefaultMinLiquidityCap, err := domain.ParseBooleanQueryParam(c, "forceDefaultMinLiquidityCap")
-	if err != nil {
-		return c.JSON(domain.GetStatusCode(err), domain.ResponseError{Message: err.Error()})
-=======
 	span := trace.SpanFromContext(ctx)
 	defer func() {
 		if err != nil {
@@ -97,23 +77,24 @@
 		// Note: we do not end the span here as it is ended in the middleware.
 	}()
 
-	isSingleRouteStr := c.QueryParam("singleRoute")
-	isSingleRoute := false
-	if isSingleRouteStr != "" {
-		isSingleRoute, err = strconv.ParseBool(isSingleRouteStr)
-		if err != nil {
-			return err
-		}
-	}
-
-	shouldApplyExponentsStr := c.QueryParam("applyExponents")
-	shouldApplyExponents := false
-	if shouldApplyExponentsStr != "" {
-		shouldApplyExponents, err = strconv.ParseBool(shouldApplyExponentsStr)
-		if err != nil {
-			return err
-		}
->>>>>>> 267d0e5b
+	isSingleRoute, err := domain.ParseBooleanQueryParam(c, "singleRoute")
+	if err != nil {
+		return c.JSON(domain.GetStatusCode(err), domain.ResponseError{Message: err.Error()})
+	}
+
+	shouldApplyExponents, err := domain.ParseBooleanQueryParam(c, "applyExponents")
+	if err != nil {
+		return c.JSON(domain.GetStatusCode(err), domain.ResponseError{Message: err.Error()})
+	}
+
+	disableMinLiquidityFallback, err := domain.ParseBooleanQueryParam(c, "disableMinLiquidityCapFallback")
+	if err != nil {
+		return c.JSON(domain.GetStatusCode(err), domain.ResponseError{Message: err.Error()})
+	}
+
+	forceDefaultMinLiquidityCap, err := domain.ParseBooleanQueryParam(c, "forceDefaultMinLiquidityCap")
+	if err != nil {
+		return c.JSON(domain.GetStatusCode(err), domain.ResponseError{Message: err.Error()})
 	}
 
 	tokenOutDenom, tokenIn, err := getValidRoutingParameters(c)
