--- conflicted
+++ resolved
@@ -4,13 +4,10 @@
 	"bytes"
 	"context"
 	"fmt"
-<<<<<<< HEAD
 	"net/http"
-=======
 	"os"
 	"sync"
 
->>>>>>> c6bb2d7d
 	"time"
 
 	"go.uber.org/zap"
