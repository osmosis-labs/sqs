package usecase_test

import (
	"context"
	"testing"

	sdk "github.com/cosmos/cosmos-sdk/types"
	"github.com/osmosis-labs/osmosis/osmomath"
	"github.com/osmosis-labs/sqs/log"
	"github.com/osmosis-labs/sqs/sqsdomain"
	"github.com/osmosis-labs/sqs/sqsdomain/cosmwasmpool"
	"github.com/stretchr/testify/suite"

	cosmwasmpoolmodel "github.com/osmosis-labs/osmosis/v25/x/cosmwasmpool/model"
	poolmanagertypes "github.com/osmosis-labs/osmosis/v25/x/poolmanager/types"

	"github.com/osmosis-labs/sqs/domain"
	"github.com/osmosis-labs/sqs/domain/mocks"
	"github.com/osmosis-labs/sqs/pools/usecase"
	routerrepo "github.com/osmosis-labs/sqs/router/repository"
	"github.com/osmosis-labs/sqs/router/usecase/pools"
	"github.com/osmosis-labs/sqs/router/usecase/route"
	"github.com/osmosis-labs/sqs/router/usecase/routertesting"
)

type PoolsUsecaseTestSuite struct {
	routertesting.RouterTestHelper
}

const (
	defaultPoolID = uint64(1)
)

var (
	denomOne   = routertesting.DenomOne
	denomTwo   = routertesting.DenomTwo
	denomThree = routertesting.DenomThree
	denomFour  = routertesting.DenomFour
	denomFive  = routertesting.DenomFive

	defaultTakerFee = routertesting.DefaultTakerFee

	defaultAmt0 = routertesting.DefaultAmt0
	defaultAmt1 = routertesting.DefaultAmt1

	defaultPoolLiquidityCap = osmomath.NewInt(100)
)

func TestPoolsUsecaseTestSuite(t *testing.T) {
	suite.Run(t, new(PoolsUsecaseTestSuite))
}

// Validates that candidate routes are correctly converted into routes with all the pool data.
// Check that:
// - pool data is correctly set on routable pools.
// - taker fee is correctly set.
// - token out denom is correctly set.
func (s *PoolsUsecaseTestSuite) TestGetRoutesFromCandidates() {

	s.Setup()

	// Setup default chain pool
	poolID := s.PrepareBalancerPoolWithCoins(sdk.NewCoin(denomOne, defaultAmt0), sdk.NewCoin(denomTwo, defaultAmt1))
	balancerPool, err := s.App.GAMMKeeper.GetPool(s.Ctx, poolID)
	s.Require().NoError(err)

	defaultPool := &mocks.MockRoutablePool{
		ChainPoolModel: balancerPool,
		ID:             defaultPoolID,
	}

	validPools := []sqsdomain.PoolI{
		defaultPool,
	}

	// We break the pool by changing the pool type
	// to the wrong type. Note that the default is balancer.
	brokenChainPool := *defaultPool
	brokenChainPool.PoolType = poolmanagertypes.CosmWasm

	cosmWasmPoolsParams := pools.CosmWasmPoolsParams{
		ScalingFactorGetterCb: domain.UnsetScalingFactorGetterCb,
	}
	_, err = pools.NewRoutablePool(&brokenChainPool, denomTwo, defaultTakerFee, cosmWasmPoolsParams)
	// Validate that it is indeed broken.
	s.Require().Error(err)

	validCandidateRoutes := sqsdomain.CandidateRoutes{
		Routes: []sqsdomain.CandidateRoute{
			{
				Pools: []sqsdomain.CandidatePool{
					{
						ID:            defaultPoolID,
						TokenOutDenom: denomTwo,
					},
				},
			},
		},
	}

	validTakerFeeMap := sqsdomain.TakerFeeMap{
		sqsdomain.DenomPair{
			Denom0: denomOne,
			Denom1: denomTwo,
		}: defaultTakerFee,
	}

	tests := []struct {
		name string

		pools           []sqsdomain.PoolI
		candidateRoutes sqsdomain.CandidateRoutes
		takerFeeMap     sqsdomain.TakerFeeMap
		tokenInDenom    string
		tokenOutDenom   string

		expectedError error

		expectedRoutes []route.RouteImpl
	}{
		{
			name:  "valid conversion of single route",
			pools: validPools,

			candidateRoutes: validCandidateRoutes,
			takerFeeMap:     validTakerFeeMap,

			tokenInDenom:  denomOne,
			tokenOutDenom: denomTwo,

			expectedRoutes: []route.RouteImpl{
				{
					Pools: []domain.RoutablePool{
						s.newRoutablePool(defaultPool, denomTwo, defaultTakerFee, domain.CosmWasmPoolRouterConfig{}),
					},
				},
			},
		},
		{
			name:  "no taker fee - use default",
			pools: validPools,

			candidateRoutes: validCandidateRoutes,

			// empty map
			takerFeeMap: sqsdomain.TakerFeeMap{},

			tokenInDenom:  denomOne,
			tokenOutDenom: denomTwo,

			expectedRoutes: []route.RouteImpl{
				{
					Pools: []domain.RoutablePool{
						s.newRoutablePool(defaultPool, denomTwo, sqsdomain.DefaultTakerFee, domain.CosmWasmPoolRouterConfig{}),
					},
				},
			},
		},
		{
			name:  "error: no pool in state",
			pools: []sqsdomain.PoolI{},

			candidateRoutes: validCandidateRoutes,

			// empty map
			takerFeeMap: validTakerFeeMap,

			tokenInDenom:  denomOne,
			tokenOutDenom: denomTwo,

			expectedError: domain.PoolNotFoundError{
				PoolID: defaultPoolID,
			},
		},
		{
			name:  "broken chain pool is skipped without failing the whole conversion",
			pools: []sqsdomain.PoolI{&brokenChainPool, defaultPool},

			candidateRoutes: validCandidateRoutes,
			takerFeeMap:     validTakerFeeMap,

			tokenInDenom:  denomOne,
			tokenOutDenom: denomTwo,

			expectedRoutes: []route.RouteImpl{
				{
					Pools: []domain.RoutablePool{
						s.newRoutablePool(defaultPool, denomTwo, defaultTakerFee, domain.CosmWasmPoolRouterConfig{}),
					},
				},
			},
		},

		// TODO:
		// Valid conversion of single multi-hop route
		// Valid conversion of two routes where one is multi hop
	}

	for _, tc := range tests {
		tc := tc
		s.Run(tc.name, func() {

			// Create router repository
			routerRepo := routerrepo.New(&log.NoOpLogger{})
			routerRepo.SetTakerFees(tc.takerFeeMap)

			// Create pools use case
			poolsUsecase, err := usecase.NewPoolsUsecase(&domain.PoolsConfig{}, "node-uri-placeholder", routerRepo, domain.UnsetScalingFactorGetterCb, &log.NoOpLogger{})
			s.Require().NoError(err)

			poolsUsecase.StorePools(tc.pools)

			// System under test
			actualRoutes, err := poolsUsecase.GetRoutesFromCandidates(tc.candidateRoutes, tc.tokenInDenom, tc.tokenOutDenom)

			if tc.expectedError != nil {
				s.Require().Error(err)
				s.Require().Equal(tc.expectedError, err)
				return
			}

			s.Require().NoError(err)

			// Validate routes
			s.Require().Equal(len(tc.expectedRoutes), len(actualRoutes))
			for i, actualRoute := range actualRoutes {
				expectedRoute := tc.expectedRoutes[i]

				// Note: this is only done to be able to use the ValidateRoutePools
				// helper method for validation.
				// Note token in is chosen arbitrarily since it is irrelevant for this test
				tokenIn := sdk.NewCoin(tc.tokenInDenom, sdk.NewInt(100))
				actualPools, _, _, err := actualRoute.PrepareResultPools(context.TODO(), tokenIn)
				s.Require().NoError(err)
				expectedPools, _, _, err := expectedRoute.PrepareResultPools(context.TODO(), tokenIn)
				s.Require().NoError(err)

				// Validates:
				// 1. Correct pool data
				// 2. Correct taker fee
				// 3. Correct token out denom
				s.ValidateRoutePools(expectedPools, actualPools)
			}
		})
	}
}

func (s *PoolsUsecaseTestSuite) TestProcessOrderbookPoolIDForBaseQuote() {
	const (
		differentPoolID        = defaultPoolID + 1
		defaultContractAddress = "default-address"
	)

	testCases := []struct {
		name                        string
		base                        string
		quote                       string
		poolID                      uint64
		poolLiquidityCapitalization osmomath.Int

		preStoreValidEntryCap osmomath.Int
		preStoreInvalidEntry  bool

		expectedError   bool
		expectedUpdated bool

		expectedCanonicalOrderbookPoolID uint64
		expectedContractAddress          string
	}{
		{
			name:  "valid entry - no pre set",
			base:  denomOne,
			quote: denomTwo,

			poolID:                      defaultPoolID,
			poolLiquidityCapitalization: defaultPoolLiquidityCap,

			expectedUpdated:                  true,
			expectedCanonicalOrderbookPoolID: defaultPoolID,
			expectedContractAddress:          defaultContractAddress,
		},
		{
			name:  "valid entry - pre set with smaller cap -> overriden",
			base:  denomOne,
			quote: denomTwo,

			poolID:                      defaultPoolID,
			poolLiquidityCapitalization: defaultPoolLiquidityCap,

			preStoreValidEntryCap: defaultPoolLiquidityCap.Sub(osmomath.OneInt()),

			expectedUpdated:                  true,
			expectedCanonicalOrderbookPoolID: defaultPoolID,
			expectedContractAddress:          defaultContractAddress,
		},
		{
			name:  "valid entry - pre set with larger cap -> not overriden",
			base:  denomOne,
			quote: denomTwo,

			poolID:                      defaultPoolID,
			poolLiquidityCapitalization: defaultPoolLiquidityCap,

			preStoreValidEntryCap: defaultPoolLiquidityCap.Add(osmomath.OneInt()),

			expectedUpdated:                  false,
			expectedCanonicalOrderbookPoolID: differentPoolID,
			expectedContractAddress:          usecase.OriginalOrderbookAddress,
		},
		{
			name:  "invalid entry - pre set with larger cap -> not overriden",
			base:  denomOne,
			quote: denomTwo,

			poolID:                      defaultPoolID,
			poolLiquidityCapitalization: defaultPoolLiquidityCap,

			preStoreInvalidEntry: true,

			expectedError: true,
		},
	}

	for _, tc := range testCases {
		tc := tc
		s.Run(tc.name, func() {

			poolsUsecase := s.newDefaultPoolsUseCase()

			// Pre-set invalid data for the base/quote
			if tc.preStoreInvalidEntry {
				poolsUsecase.StoreInvalidOrderBookEntry(tc.base, tc.quote)
			}

			// Pre-set valid data for the base/quote
			if !tc.preStoreValidEntryCap.IsNil() {
				// Note that we store the entry with different pool ID to make sure that the
				// poolID is updated to the new value.
				poolsUsecase.StoreValidOrdeBookEntry(tc.base, tc.quote, differentPoolID, tc.preStoreValidEntryCap)
			}

			// System under test
			updatedBool, err := poolsUsecase.ProcessOrderbookPoolIDForBaseQuote(tc.base, tc.quote, tc.poolID, tc.poolLiquidityCapitalization, defaultContractAddress)

			if tc.expectedError {
				s.Require().Error(err)
				return
			}

			s.Require().NoError(err)
			s.Require().Equal(tc.expectedUpdated, updatedBool)

			canonicalPoolID, contractAddress, err := poolsUsecase.GetCanonicalOrderbookPool(tc.base, tc.quote)
			s.Require().NoError(err)

			s.Require().Equal(tc.expectedCanonicalOrderbookPoolID, canonicalPoolID)
			s.Require().Equal(tc.expectedContractAddress, contractAddress)

			// Validate that the canonical orderbook pool ID is correctly set
			s.Require().Equal(tc.expectedCanonicalOrderbookPoolID == defaultPoolID, poolsUsecase.IsCanonicalOrderbookPool(defaultPoolID))
			s.Require().Equal(tc.expectedCanonicalOrderbookPoolID == differentPoolID, poolsUsecase.IsCanonicalOrderbookPool(differentPoolID))
		})
	}
}

// Happy path test for StorePools validating that
// for orderbook pools, we also update the canonical orderbook pool ID.
// We also validate that any errors stemming from orderbook handling logic are silently skipped
func (s *PoolsUsecaseTestSuite) TestStorePools() {

	const (
		validOrderBookPoolID   = defaultPoolID + 1
		invalidOrderBookPoolID = defaultPoolID + 2

		imaginaryAddress = "imaginary-address"
	)

	var (
		defaultBalancerPool = &mocks.MockRoutablePool{
			ChainPoolModel: &mocks.ChainPoolMock{
				ID:   defaultPoolID,
				Type: poolmanagertypes.Balancer,
			},
			ID: defaultPoolID,
		}

		validBaseDenom      = denomOne
		orderBookQuoteDenom = denomTwo

		invalidBaseDenom = denomThree

		defaultOrderbookContractInfo = cosmwasmpool.ContractInfo{
			Contract: cosmwasmpool.ORDERBOOK_CONTRACT_NAME,
			Version:  cosmwasmpool.ORDERBOOK_MIN_CONTRACT_VERSION,
		}

		validOrderBookPool = &mocks.MockRoutablePool{
			ChainPoolModel: &cosmwasmpoolmodel.CosmWasmPool{
				PoolId:          defaultPoolID + 1,
				ContractAddress: imaginaryAddress,
			},
			ID: defaultPoolID + 1,
			CosmWasmPoolModel: &cosmwasmpool.CosmWasmPoolModel{
				ContractInfo: defaultOrderbookContractInfo,

				Data: cosmwasmpool.CosmWasmPoolData{
					Orderbook: &cosmwasmpool.OrderbookData{
						BaseDenom:  validBaseDenom,
						QuoteDenom: orderBookQuoteDenom,
					},
				},
			},
		}

		invalidOrderBookPool = &mocks.MockRoutablePool{
			ChainPoolModel: &cosmwasmpoolmodel.CosmWasmPool{
				PoolId:          defaultPoolID + 2,
				ContractAddress: imaginaryAddress,
			},
			ID: defaultPoolID + 2,
			CosmWasmPoolModel: &cosmwasmpool.CosmWasmPoolModel{
				ContractInfo: defaultOrderbookContractInfo,

				Data: cosmwasmpool.CosmWasmPoolData{
					Orderbook: &cosmwasmpool.OrderbookData{
						BaseDenom:  invalidBaseDenom,
						QuoteDenom: orderBookQuoteDenom,
					},
				},
			},
		}

		validPools = []sqsdomain.PoolI{
			defaultBalancerPool,
			validOrderBookPool,
			invalidOrderBookPool,
		}
	)

	poolsUsecase := s.newDefaultPoolsUseCase()

	// Pre-set invalid data for the base/quote
	poolsUsecase.StoreInvalidOrderBookEntry(invalidBaseDenom, orderBookQuoteDenom)

	// System under test
	poolsUsecase.StorePools(validPools)

	// Validate that the pools are stored
	actualBalancerPool, err := poolsUsecase.GetPool(defaultPoolID)
	s.Require().NoError(err)
	s.Require().Equal(defaultBalancerPool, actualBalancerPool)

	actualOrderBookPool, err := poolsUsecase.GetPool(validOrderBookPoolID)
	s.Require().NoError(err)
	s.Require().Equal(validOrderBookPool, actualOrderBookPool)

	// Validate that the canonical orderbook pool ID is correctly set
	canonicalPoolID, orderbookAddress, err := poolsUsecase.GetCanonicalOrderbookPool(validBaseDenom, orderBookQuoteDenom)
	s.Require().NoError(err)
	s.Require().Equal(validOrderBookPool.ID, canonicalPoolID)
	s.Require().Equal(imaginaryAddress, orderbookAddress)

	// Validae that the invalid orderbook is saved as the pool but it is not used for the canonical orderbook pool ID
	actualOrderBookPool, err = poolsUsecase.GetPool(invalidOrderBookPoolID)
	s.Require().NoError(err)
	s.Require().Equal(invalidOrderBookPool, actualOrderBookPool)

	_, _, err = poolsUsecase.GetCanonicalOrderbookPool(invalidBaseDenom, orderBookQuoteDenom)
	s.Require().Error(err)
}

// This test validates that the canonical orderbook pool IDs are returned as intended
// if they are correctly set. The correctness of setting them is ensured
// by the StorePools and ProcessOrderbookPoolIDForBaseQuote tests.
func (s *PoolsUsecaseTestSuite) TestGetAllCanonicalOrderbooks_HappyPath() {

	poolsUseCase := s.newDefaultPoolsUseCase()

	// Denom one and denom two
	poolsUseCase.StoreValidOrdeBookEntry(denomOne, denomTwo, defaultPoolID, defaultPoolLiquidityCap)

	// Denom three and denom four
	poolsUseCase.StoreValidOrdeBookEntry(denomThree, denomFour, defaultPoolID+1, defaultPoolLiquidityCap.Add(osmomath.OneInt()))

	expectedCanonicalOrderbookPoolIDs := []domain.CanonicalOrderBooksResult{
		{
			Base:            denomOne,
			Quote:           denomTwo,
			PoolID:          defaultPoolID,
			ContractAddress: usecase.OriginalOrderbookAddress,
		},
		{
			Base:            denomThree,
			Quote:           denomFour,
			PoolID:          defaultPoolID + 1,
			ContractAddress: usecase.OriginalOrderbookAddress,
		},
	}

	// System under test
	canonicalOrderbooks, err := poolsUseCase.GetAllCanonicalOrderbookPoolIDs()
	s.Require().NoError(err)

	// Validate that the correct number of canonical orderbook pool IDs are returned
	s.Require().Equal(len(canonicalOrderbooks), 2)

	// Validate that the correct canonical orderbook pool IDs are returned
	s.Require().Equal(expectedCanonicalOrderbookPoolIDs, canonicalOrderbooks)

}

<<<<<<< HEAD
// Happy path test to vaidate that no panics/errors occur and coins are returned
// as intended.
// The correctness of math is ensured at a different layer of abstraction.
func (s *PoolsUsecaseTestSuite) TestCalcExitCFMMPool_HappyPath() {

	s.Setup()

	// Create pool
	poolID := s.PrepareBalancerPool()
	cfmmPool, err := s.App.GAMMKeeper.GetCFMMPool(s.Ctx, poolID)
	s.Require().NoError(err)

	// Get balances
	poolBalances := s.App.BankKeeper.GetAllBalances(s.Ctx, cfmmPool.GetAddress())
	s.Require().NoError(err)

	// Create sqs pool
	sqsPool := sqsdomain.NewPool(cfmmPool, cfmmPool.GetSpreadFactor(s.Ctx), poolBalances)

	// Create default use case
	poolsUseCase := newDefaultPoolsUseCase()

	// Store pool
	poolsUseCase.StorePools([]sqsdomain.PoolI{sqsPool})

	// Arbitrary large number.
	numSharesExiting := osmomath.NewInt(1_000_000_000_000_000_000)

	// System under test
	actualCoins, err := poolsUseCase.CalcExitCFMMPool(poolID, numSharesExiting)

	// Validate
	s.Require().NoError(err)
	s.Require().False(actualCoins.Empty())
}

func (s *PoolsUsecaseTestSuite) newRoutablePool(pool sqsdomain.PoolI, tokenOutDenom string, takerFee osmomath.Dec, cosmWasmPoolIDs domain.CosmWasmPoolRouterConfig) domain.RoutablePool {
	routablePool, err := pools.NewRoutablePool(pool, tokenOutDenom, takerFee, cosmWasmPoolIDs, domain.UnsetScalingFactorGetterCb)
=======
func (s *PoolsUsecaseTestSuite) newRoutablePool(pool sqsdomain.PoolI, tokenOutDenom string, takerFee osmomath.Dec, cosmWasmConfig domain.CosmWasmPoolRouterConfig) domain.RoutablePool {
	cosmWasmPoolsParams := pools.CosmWasmPoolsParams{
		Config:                cosmWasmConfig,
		ScalingFactorGetterCb: domain.UnsetScalingFactorGetterCb,
	}
	routablePool, err := pools.NewRoutablePool(pool, tokenOutDenom, takerFee, cosmWasmPoolsParams)
>>>>>>> b40ab653
	s.Require().NoError(err)
	return routablePool
}

func (s *PoolsUsecaseTestSuite) newDefaultPoolsUseCase() *usecase.PoolsUsecase {
	routerRepo := routerrepo.New(&log.NoOpLogger{})
	poolsUsecase, err := usecase.NewPoolsUsecase(&domain.PoolsConfig{}, "node-uri-placeholder", routerRepo, domain.UnsetScalingFactorGetterCb, &log.NoOpLogger{})
	s.Require().NoError(err)
	return poolsUsecase
}<|MERGE_RESOLUTION|>--- conflicted
+++ resolved
@@ -509,7 +509,6 @@
 
 }
 
-<<<<<<< HEAD
 // Happy path test to vaidate that no panics/errors occur and coins are returned
 // as intended.
 // The correctness of math is ensured at a different layer of abstraction.
@@ -530,7 +529,7 @@
 	sqsPool := sqsdomain.NewPool(cfmmPool, cfmmPool.GetSpreadFactor(s.Ctx), poolBalances)
 
 	// Create default use case
-	poolsUseCase := newDefaultPoolsUseCase()
+	poolsUseCase := s.newDefaultPoolsUseCase()
 
 	// Store pool
 	poolsUseCase.StorePools([]sqsdomain.PoolI{sqsPool})
@@ -546,16 +545,12 @@
 	s.Require().False(actualCoins.Empty())
 }
 
-func (s *PoolsUsecaseTestSuite) newRoutablePool(pool sqsdomain.PoolI, tokenOutDenom string, takerFee osmomath.Dec, cosmWasmPoolIDs domain.CosmWasmPoolRouterConfig) domain.RoutablePool {
-	routablePool, err := pools.NewRoutablePool(pool, tokenOutDenom, takerFee, cosmWasmPoolIDs, domain.UnsetScalingFactorGetterCb)
-=======
 func (s *PoolsUsecaseTestSuite) newRoutablePool(pool sqsdomain.PoolI, tokenOutDenom string, takerFee osmomath.Dec, cosmWasmConfig domain.CosmWasmPoolRouterConfig) domain.RoutablePool {
 	cosmWasmPoolsParams := pools.CosmWasmPoolsParams{
 		Config:                cosmWasmConfig,
 		ScalingFactorGetterCb: domain.UnsetScalingFactorGetterCb,
 	}
 	routablePool, err := pools.NewRoutablePool(pool, tokenOutDenom, takerFee, cosmWasmPoolsParams)
->>>>>>> b40ab653
 	s.Require().NoError(err)
 	return routablePool
 }
