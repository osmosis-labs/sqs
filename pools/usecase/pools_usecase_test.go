--- conflicted
+++ resolved
@@ -509,9 +509,6 @@
 
 }
 
-<<<<<<< HEAD
-func (s *PoolsUsecaseTestSuite) newRoutablePool(pool sqsdomain.PoolI, tokenOutDenom string, takerFee osmomath.Dec) domain.RoutablePool {
-=======
 // Happy path test to vaidate that no panics/errors occur and coins are returned
 // as intended.
 // The correctness of math is ensured at a different layer of abstraction.
@@ -548,8 +545,7 @@
 	s.Require().False(actualCoins.Empty())
 }
 
-func (s *PoolsUsecaseTestSuite) newRoutablePool(pool sqsdomain.PoolI, tokenOutDenom string, takerFee osmomath.Dec, cosmWasmConfig domain.CosmWasmPoolRouterConfig) domain.RoutablePool {
->>>>>>> 54a4db20
+func (s *PoolsUsecaseTestSuite) newRoutablePool(pool sqsdomain.PoolI, tokenOutDenom string, takerFee osmomath.Dec) domain.RoutablePool {
 	cosmWasmPoolsParams := pools.CosmWasmPoolsParams{
 		ScalingFactorGetterCb: domain.UnsetScalingFactorGetterCb,
 	}
