--- conflicted
+++ resolved
@@ -590,10 +590,7 @@
       // Maximum number of iterations to split a route across.
       "max-split-iterations": 10,
       // Minimum liquidity capitalization for a pool to be considered in the router.
-<<<<<<< HEAD
-=======
       // The denomination assumed is pricing.default-quote-human-denom.
->>>>>>> eb17d651
       "min-liquidity-cap": 100,
       // Whether to enable route caching
       "route-cache-enabled": true,
