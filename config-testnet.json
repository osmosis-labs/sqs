{
    "debug": true,
    "server-address": ":9092",
    "timeout-duration-secs": 2,
    "logger-filename": "sqs.log",
    "logger-is-production": true,
    "logger-level": "info",
    "grpc-gateway-endpoint": "http://localhost:26657",
    "chain-id": "osmosis-1",
    "chain-registry-assets-url": "https://raw.githubusercontent.com/osmosis-labs/assetlists/main/osmo-test-5/osmo-test-5.assetlist.json",
    "router": {
<<<<<<< HEAD
      "preferred-pool-ids": [],
      "max-pools-per-route": 4,
      "max-routes": 20,
      "max-split-routes": 3,
      "max-split-iterations": 10,
      "min-pool-liquidity-cap": 10,
      "route-cache-enabled": true,
      "candidate-route-cache-expiry-seconds": 1200,
      "ranked-route-cache-expiry-seconds": 600
=======
        "preferred-pool-ids": [],
        "max-pools-per-route": 4,
        "max-routes": 20,
        "max-split-routes": 3,
        "max-split-iterations": 10,
        "min-osmo-liquidity": 10,
        "route-cache-enabled": true,
        "candidate-route-cache-expiry-seconds": 1200,
        "ranked-route-cache-expiry-seconds": 600
>>>>>>> 439b071a
    },
    "pools": {
        "transmuter-code-ids": [
            3084,
            4643
        ],
        "general-cosmwasm-code-ids": [
            5005,
            6688
        ]
    },
    "pricing": {
        "cache-expiry-ms": 2000,
        "default-source": 0,
        "default-quote-human-denom": "usdc",
        "max-pools-per-route": 4,
        "max-routes": 5,
<<<<<<< HEAD
        "min-pool-liquidity-cap": 0
=======
        "min-osmo-liquidity": 0,
        "coingecko-url": "https://prices.osmosis.zone/api/v3/simple/price",
        "coingecko-quote-currency": "usd"
>>>>>>> 439b071a
    },
    "grpc-ingester": {
        "enabled": false,
        "max-receive-msg-size-bytes": 16777216,
        "server-address": ":50051",
        "server-connection-timeout-seconds": 10
    },
    "otel": {
        "dsn": "",
        "sample-rate": 1,
        "enable-tracing": true,
        "traces-sample-rate": 1,
        "profiles-sample-rate": 1,
        "environment": "production"
    },
    "cors": {
        "allowed-headers": "Origin, Accept, Content-Type, X-Requested-With, X-Server-Time, Origin, Accept, Content-Type, X-Requested-With, X-Server-Time, Accept-Encoding, sentry-trace, baggage",
        "allowed-methods": "HEAD, GET, POST, HEAD, GET, POST, DELETE, OPTIONS, PATCH, PUT",
        "allowed-origins": "*"
    }
}<|MERGE_RESOLUTION|>--- conflicted
+++ resolved
@@ -9,7 +9,6 @@
     "chain-id": "osmosis-1",
     "chain-registry-assets-url": "https://raw.githubusercontent.com/osmosis-labs/assetlists/main/osmo-test-5/osmo-test-5.assetlist.json",
     "router": {
-<<<<<<< HEAD
       "preferred-pool-ids": [],
       "max-pools-per-route": 4,
       "max-routes": 20,
@@ -19,17 +18,6 @@
       "route-cache-enabled": true,
       "candidate-route-cache-expiry-seconds": 1200,
       "ranked-route-cache-expiry-seconds": 600
-=======
-        "preferred-pool-ids": [],
-        "max-pools-per-route": 4,
-        "max-routes": 20,
-        "max-split-routes": 3,
-        "max-split-iterations": 10,
-        "min-osmo-liquidity": 10,
-        "route-cache-enabled": true,
-        "candidate-route-cache-expiry-seconds": 1200,
-        "ranked-route-cache-expiry-seconds": 600
->>>>>>> 439b071a
     },
     "pools": {
         "transmuter-code-ids": [
@@ -47,13 +35,9 @@
         "default-quote-human-denom": "usdc",
         "max-pools-per-route": 4,
         "max-routes": 5,
-<<<<<<< HEAD
-        "min-pool-liquidity-cap": 0
-=======
-        "min-osmo-liquidity": 0,
+        "min-pool-liquidity-cap": 0,
         "coingecko-url": "https://prices.osmosis.zone/api/v3/simple/price",
         "coingecko-quote-currency": "usd"
->>>>>>> 439b071a
     },
     "grpc-ingester": {
         "enabled": false,
