package orderbookusecase

import (
	"context"
<<<<<<< HEAD
	"math"
=======
	"fmt"
>>>>>>> 2b33f770
	"strconv"
	"time"

	"github.com/osmosis-labs/osmosis/osmomath"
	cwpoolmodel "github.com/osmosis-labs/osmosis/v25/x/cosmwasmpool/model"
	"github.com/osmosis-labs/sqs/domain"
	"github.com/osmosis-labs/sqs/domain/mvc"
	orderbookdomain "github.com/osmosis-labs/sqs/domain/orderbook"
	orderbookgrpcclientdomain "github.com/osmosis-labs/sqs/domain/orderbook/grpcclient"
	"github.com/osmosis-labs/sqs/log"
	"github.com/osmosis-labs/sqs/orderbook/telemetry"
	"github.com/osmosis-labs/sqs/orderbook/types"
	"github.com/osmosis-labs/sqs/sqsdomain"
	"go.uber.org/zap"

	clmath "github.com/osmosis-labs/osmosis/v25/x/concentrated-liquidity/math"
)

type OrderbookUseCaseImpl struct {
	orderbookRepository orderbookdomain.OrderBookRepository
	orderBookClient     orderbookgrpcclientdomain.OrderBookClient
	poolsUsecease       mvc.PoolsUsecase
	tokensUsecease      mvc.TokensUsecase
	logger              log.Logger
}

var _ mvc.OrderBookUsecase = &OrderbookUseCaseImpl{}

const (
	// Max number of ticks to query at a time
	maxQueryTicks = 500
	// Max number of ticks cancels to query at a time
	maxQueryTicksCancels = 100
)

// New creates a new orderbook use case.
func New(
	orderbookRepository orderbookdomain.OrderBookRepository,
	orderBookClient orderbookgrpcclientdomain.OrderBookClient,
	poolsUsecease mvc.PoolsUsecase,
	tokensUsecease mvc.TokensUsecase,
	logger log.Logger,
) *OrderbookUseCaseImpl {
	return &OrderbookUseCaseImpl{
		orderbookRepository: orderbookRepository,
		orderBookClient:     orderBookClient,
		poolsUsecease:       poolsUsecease,
		tokensUsecease:      tokensUsecease,
		logger:              logger,
	}
}

// GetAllTicks implements mvc.OrderBookUsecase.
func (o *OrderbookUseCaseImpl) GetAllTicks(poolID uint64) (map[int64]orderbookdomain.OrderbookTick, bool) {
	return o.orderbookRepository.GetAllTicks(poolID)
}

// ProcessPool implements mvc.OrderBookUsecase.
func (o *OrderbookUseCaseImpl) ProcessPool(ctx context.Context, pool sqsdomain.PoolI) error {
	if pool == nil {
		return types.PoolNilError{}
	}

	cosmWasmPoolModel := pool.GetSQSPoolModel().CosmWasmPoolModel
	if cosmWasmPoolModel == nil {
		return types.CosmWasmPoolModelNilError{}
	}

	poolID := pool.GetId()
	if !cosmWasmPoolModel.IsOrderbook() {
		return types.NotAnOrderbookPoolError{PoolID: poolID}
	}

	// Update the orderbook client with the orderbook pool ID.
	ticks := cosmWasmPoolModel.Data.Orderbook.Ticks
	if len(ticks) == 0 {
		return nil // early return, nothing do
	}

	cwModel, ok := pool.GetUnderlyingPool().(*cwpoolmodel.CosmWasmPool)
	if !ok {
		return types.FailedToCastPoolModelError{}
	}

	// Get tick IDs
	tickIDs := make([]int64, 0, len(ticks))
	for _, tick := range ticks {
		tickIDs = append(tickIDs, tick.TickId)
	}

	// Fetch tick states
	tickStates, err := o.orderBookClient.FetchTicks(ctx, maxQueryTicks, cwModel.ContractAddress, tickIDs)
	if err != nil {
		return types.FetchTicksError{ContractAddress: cwModel.ContractAddress, Err: err}
	}

	// Fetch unrealized cancels
	unrealizedCancels, err := o.orderBookClient.FetchTickUnrealizedCancels(ctx, maxQueryTicksCancels, cwModel.ContractAddress, tickIDs)
	if err != nil {
		return types.FetchUnrealizedCancelsError{ContractAddress: cwModel.ContractAddress, Err: err}
	}

	tickDataMap := make(map[int64]orderbookdomain.OrderbookTick, len(ticks))
	for i, tick := range ticks {
		unrealizedCancel := unrealizedCancels[i]

		// Validate the tick IDs match between the tick and the unrealized cancel
		if unrealizedCancel.TickID != tick.TickId {
			return types.TickIDMismatchError{ExpectedID: tick.TickId, ActualID: unrealizedCancel.TickID}
		}

		tickState := tickStates[i]
		if tickState.TickID != tick.TickId {
			return types.TickIDMismatchError{ExpectedID: tick.TickId, ActualID: tickState.TickID}
		}

		// Update tick map for the pool
		tickDataMap[tick.TickId] = orderbookdomain.OrderbookTick{
			Tick:              &ticks[i],
			TickState:         tickState.TickState,
			UnrealizedCancels: unrealizedCancel.UnrealizedCancelsState,
		}
	}

	// Store the ticks
	o.orderbookRepository.StoreTicks(poolID, tickDataMap)

	return nil
}

// GetActiveOrders implements mvc.OrderBookUsecase.
func (o *OrderbookUseCaseImpl) GetActiveOrders(ctx context.Context, address string) ([]orderbookdomain.LimitOrder, bool, error) {
	orderbooks, err := o.poolsUsecease.GetAllCanonicalOrderbookPoolIDs()
	if err != nil {
		return nil, false, types.FailedGetAllCanonicalOrderbookPoolIDsError{Err: err}
	}

	type orderbookResult struct {
		isBestEffort bool
		orderbookID  uint64
		limitOrders  []orderbookdomain.LimitOrder
		err          error
	}

	results := make(chan orderbookResult, len(orderbooks))

	// Process orderbooks concurrently
	for _, orderbook := range orderbooks {
		go func(orderbook domain.CanonicalOrderBooksResult) {
			limitOrders, isBestEffort, err := o.processOrderBookActiveOrders(ctx, orderbook, address)

			results <- orderbookResult{
				isBestEffort: isBestEffort,
				orderbookID:  orderbook.PoolID,
				limitOrders:  limitOrders,
				err:          err,
			}
		}(orderbook)
	}

	// Collect results
	finalResults := []orderbookdomain.LimitOrder{}
	isBestEffort := false

	for i := 0; i < len(orderbooks); i++ {
		select {
		case result := <-results:
			if result.err != nil {
				telemetry.ProcessingOrderbookActiveOrdersErrorCounter.Inc()
				o.logger.Error(telemetry.ProcessingOrderbookActiveOrdersErrorMetricName, zap.Any("orderbook_id", result.orderbookID), zap.Any("err", result.err))
				return nil, false, types.FailedProcessingOrderbookActiveOrdersError{Err: result.err}
			}

			isBestEffort = isBestEffort || result.isBestEffort

			finalResults = append(finalResults, result.limitOrders...)
		case <-ctx.Done():
			return nil, false, ctx.Err()
		}
	}

	return finalResults, isBestEffort, nil
}

// processOrderBookActiveOrders fetches and processes the active orders for a given orderbook.
// It returns the active formatted limit orders and an error if any.
// Errors if:
// - failed to fetch active orders
// - failed to fetch metadata by chain denom
// - failed to create limit order
//
// For every order, if an error occurs processing the order, it is skipped rather than failing the entire process.
// This is a best-effort process.
func (o *OrderbookUseCaseImpl) processOrderBookActiveOrders(ctx context.Context, orderBook domain.CanonicalOrderBooksResult, ownerAddress string) ([]orderbookdomain.LimitOrder, bool, error) {
	orders, count, err := o.orderBookClient.GetActiveOrders(ctx, orderBook.ContractAddress, ownerAddress)
	if err != nil {
		return nil, false, err
	}

	// There are orders to process for given orderbook
	if count == 0 {
		return nil, false, nil
	}

	quoteToken, err := o.tokensUsecease.GetMetadataByChainDenom(orderBook.Quote)
	if err != nil {
		return nil, false, err
	}

	baseToken, err := o.tokensUsecease.GetMetadataByChainDenom(orderBook.Base)
	if err != nil {
		return nil, false, err
	}

	// Create a slice to store the results
	results := make([]orderbookdomain.LimitOrder, 0, len(orders))

	// If we encounter
	isBestEffort := false

	// For each order, create a formatted limit order
	for _, order := range orders {
		// create limit order
		result, err := o.createFormattedLimitOrder(
			orderBook.PoolID,
			order,
			orderbookdomain.Asset{
				Symbol:   quoteToken.CoinMinimalDenom,
				Decimals: quoteToken.Precision,
			},
			orderbookdomain.Asset{
				Symbol:   baseToken.CoinMinimalDenom,
				Decimals: baseToken.Precision,
			},
			orderBook.ContractAddress,
		)
		if err != nil {
			telemetry.CreateLimitOrderErrorCounter.Inc()
			o.logger.Error(telemetry.CreateLimitOrderErrorMetricName, zap.Any("order", order), zap.Any("err", err))

			isBestEffort = true

			continue
		}

		results = append(results, result)
	}

	return results, isBestEffort, nil
}

// createFormattedLimitOrder creates a limit order from the orderbook order.
func (o *OrderbookUseCaseImpl) createFormattedLimitOrder(
	poolID uint64,
	order orderbookdomain.Order,
	quoteAsset orderbookdomain.Asset,
	baseAsset orderbookdomain.Asset,
	orderbookAddress string,
) (orderbookdomain.LimitOrder, error) {
	tickForOrder, ok := o.orderbookRepository.GetTickByID(poolID, order.TickId)
	if !ok {
		telemetry.GetTickByIDNotFoundCounter.Inc()
		return orderbookdomain.LimitOrder{}, types.TickForOrderbookNotFoundError{
			OrderbookAddress: orderbookAddress,
			TickID:           order.TickId,
		}
	}

	tickState := tickForOrder.TickState
	unrealizedCancels := tickForOrder.UnrealizedCancels

	quantity, err := osmomath.NewDecFromStr(order.Quantity)
	if err != nil {
		return orderbookdomain.LimitOrder{}, types.ParsingQuantityError{
			Quantity: order.Quantity,
			Err:      err,
		}
	}

	placedQuantity, err := osmomath.NewDecFromStr(order.PlacedQuantity)
	if err != nil {
		return orderbookdomain.LimitOrder{}, types.ParsingPlacedQuantityError{
			PlacedQuantity: order.PlacedQuantity,
			Err:            err,
		}
	}

	if zero := osmomath.NewDec(0); placedQuantity.Equal(zero) || placedQuantity.LT(zero) {
		return orderbookdomain.LimitOrder{}, types.InvalidPlacedQuantityError{PlacedQuantity: placedQuantity}
	}

	placedQuantityDec, err := osmomath.NewDecFromStr(order.PlacedQuantity)
	if err != nil {
		return orderbookdomain.LimitOrder{}, types.ParsingPlacedQuantityError{
			PlacedQuantity: order.PlacedQuantity,
			Err:            err,
		}
	}

	// Calculate percent claimed
	percentClaimed := placedQuantityDec.Sub(quantity).Quo(placedQuantityDec)

	// Calculate normalization factor for price
	normalizationFactor, err := o.tokensUsecease.GetSpotPriceScalingFactorByDenom(baseAsset.Symbol, quoteAsset.Symbol)
	if err != nil {
		return orderbookdomain.LimitOrder{}, types.GettingSpotPriceScalingFactorError{
			BaseDenom:  baseAsset.Symbol,
			QuoteDenom: quoteAsset.Symbol,
			Err:        err,
		}
	}

	// Determine tick values and unrealized cancels based on order direction
	var tickEtas, tickUnrealizedCancelled int64
	if order.OrderDirection == "bid" {
		tickEtas, err = strconv.ParseInt(tickState.BidValues.EffectiveTotalAmountSwapped, 10, 64)
		if err != nil {
			return orderbookdomain.LimitOrder{}, types.ParsingTickValuesError{
				Field: "EffectiveTotalAmountSwapped (bid)",
				Err:   err,
			}
		}

		tickUnrealizedCancelled, err = strconv.ParseInt(unrealizedCancels.BidUnrealizedCancels.String(), 10, 64)
		if err != nil {
			return orderbookdomain.LimitOrder{}, types.ParsingUnrealizedCancelsError{
				Field: "BidUnrealizedCancels",
				Err:   err,
			}
		}
	} else {
		tickEtas, err = strconv.ParseInt(tickState.AskValues.EffectiveTotalAmountSwapped, 10, 64)
		if err != nil {
			return orderbookdomain.LimitOrder{}, types.ParsingTickValuesError{
				Field: "EffectiveTotalAmountSwapped (ask)",
				Err:   err,
			}
		}

		tickUnrealizedCancelled, err = strconv.ParseInt(unrealizedCancels.AskUnrealizedCancels.String(), 10, 64)
		if err != nil {
			return orderbookdomain.LimitOrder{}, types.ParsingUnrealizedCancelsError{
				Field: "AskUnrealizedCancels",
				Err:   err,
			}
		}
	}

	// Calculate total ETAs and total filled
	etas, err := strconv.ParseInt(order.Etas, 10, 64)
	if err != nil {
		return orderbookdomain.LimitOrder{}, types.ParsingEtasError{
			Etas: order.Etas,
			Err:  err,
		}
	}

	tickTotalEtas := tickEtas + tickUnrealizedCancelled

	totalFilled := osmomath.MaxDec(
		osmomath.NewDec(tickTotalEtas).Sub(osmomath.NewDec(etas).Sub(placedQuantity.Sub(quantity))),
		osmomath.ZeroDec(),
	)

	// Calculate percent filled using
	percentFilled := osmomath.MinDec(
		totalFilled.Quo(placedQuantity),
		osmomath.OneDec(),
	)

	// Determine order status based on percent filled
	status, err := order.Status(percentFilled.MustFloat64())
	if err != nil {
		return orderbookdomain.LimitOrder{}, types.MappingOrderStatusError{Err: err}
	}

	// Calculate price based on tick ID
	price, err := clmath.TickToPrice(order.TickId)
	if err != nil {
		return orderbookdomain.LimitOrder{}, types.ConvertingTickToPriceError{TickID: order.TickId, Err: err}
	}

	// Calculate output based on order direction
	var output osmomath.Dec
	if order.OrderDirection == "bid" {
		output = placedQuantityDec.Quo(price.Dec())
	} else {
		output = placedQuantityDec.Mul(price.Dec())
	}

	// Calculate normalized price
	normalizedPrice := price.Dec().Mul(normalizationFactor)

	// Convert placed_at to a nano second timestamp
	placedAt, err := strconv.ParseInt(order.PlacedAt, 10, 64)
	if err != nil {
		return orderbookdomain.LimitOrder{}, types.ParsingPlacedAtError{
			PlacedAt: order.PlacedAt,
			Err:      err,
		}
	}
	placedAt = time.Unix(0, placedAt).Unix()

	// Return the mapped limit order
	return orderbookdomain.LimitOrder{
		TickId:           order.TickId,
		OrderId:          order.OrderId,
		OrderDirection:   order.OrderDirection,
		Owner:            order.Owner,
		Quantity:         quantity,
		Etas:             order.Etas,
		ClaimBounty:      order.ClaimBounty,
		PlacedQuantity:   placedQuantity,
		PercentClaimed:   percentClaimed,
		TotalFilled:      totalFilled,
		PercentFilled:    percentFilled,
		OrderbookAddress: orderbookAddress,
		Price:            normalizedPrice,
		Status:           status,
		Output:           output,
		QuoteAsset:       quoteAsset,
		BaseAsset:        baseAsset,
		PlacedAt:         placedAt,
	}, nil
}<|MERGE_RESOLUTION|>--- conflicted
+++ resolved
@@ -2,11 +2,6 @@
 
 import (
 	"context"
-<<<<<<< HEAD
-	"math"
-=======
-	"fmt"
->>>>>>> 2b33f770
 	"strconv"
 	"time"
 
