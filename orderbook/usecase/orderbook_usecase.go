package orderbookusecase

import (
	"context"
	"fmt"
	"math"
	"strconv"
	"time"

	"github.com/osmosis-labs/osmosis/osmomath"
	cwpoolmodel "github.com/osmosis-labs/osmosis/v25/x/cosmwasmpool/model"
	"github.com/osmosis-labs/sqs/domain"
	"github.com/osmosis-labs/sqs/domain/mvc"
	orderbookdomain "github.com/osmosis-labs/sqs/domain/orderbook"
	orderbookgrpcclientdomain "github.com/osmosis-labs/sqs/domain/orderbook/grpcclient"
	"github.com/osmosis-labs/sqs/log"
	"github.com/osmosis-labs/sqs/orderbook/telemetry"
	"github.com/osmosis-labs/sqs/sqsdomain"
	"go.uber.org/zap"

	clmath "github.com/osmosis-labs/osmosis/v25/x/concentrated-liquidity/math"
)

type orderbookUseCaseImpl struct {
	orderbookRepository orderbookdomain.OrderBookRepository
	orderBookClient     orderbookgrpcclientdomain.OrderBookClient
	poolsUsecease       mvc.PoolsUsecase
	tokensUsecease      mvc.TokensUsecase
	logger              log.Logger
}

var _ mvc.OrderBookUsecase = &orderbookUseCaseImpl{}

// New creates a new orderbook use case.
func New(
	orderbookRepository orderbookdomain.OrderBookRepository,
	orderBookClient orderbookgrpcclientdomain.OrderBookClient,
	poolsUsecease mvc.PoolsUsecase,
	tokensUsecease mvc.TokensUsecase,
	logger log.Logger,
) mvc.OrderBookUsecase {
	return &orderbookUseCaseImpl{
		orderbookRepository: orderbookRepository,
		orderBookClient:     orderBookClient,
		poolsUsecease:       poolsUsecease,
		tokensUsecease:      tokensUsecease,
		logger:              logger,
	}
}

// GetTicks implements mvc.OrderBookUsecase.
func (o *orderbookUseCaseImpl) GetAllTicks(poolID uint64) (map[int64]orderbookdomain.OrderbookTick, bool) {
	return o.orderbookRepository.GetAllTicks(poolID)
}

// StoreTicks implements mvc.OrderBookUsecase.
func (o *orderbookUseCaseImpl) ProcessPool(ctx context.Context, pool sqsdomain.PoolI) error {
	cosmWasmPoolModel := pool.GetSQSPoolModel().CosmWasmPoolModel
	if cosmWasmPoolModel == nil {
		return fmt.Errorf("cw pool model is nil when processing order book")
	}

	poolID := pool.GetId()
	if !cosmWasmPoolModel.IsOrderbook() {
		return fmt.Errorf("pool is not an orderbook pool %d", poolID)
	}

	// Update the orderbook client with the orderbook pool ID.
	ticks := cosmWasmPoolModel.Data.Orderbook.Ticks
	if len(ticks) == 0 {
		return nil // early return, nothing do
	}

	cwModel, ok := pool.GetUnderlyingPool().(*cwpoolmodel.CosmWasmPool)
	if !ok {
		return fmt.Errorf("failed to cast pool model to CosmWasmPool")
	}

	// Get tick IDs
	tickIDs := make([]int64, 0, len(ticks))
	for _, tick := range ticks {
		tickIDs = append(tickIDs, tick.TickId)
	}

	// Fetch tick states
	tickStates, err := o.fetchTicksForOrderbook(ctx, cwModel.ContractAddress, tickIDs)
	if err != nil {
		return fmt.Errorf("failed to fetch ticks for pool %s: %w", cwModel.ContractAddress, err)
	}

	// Fetch unrealized cancels
	unrealizedCancels, err := o.fetchTickUnrealizedCancels(ctx, cwModel.ContractAddress, tickIDs)
	if err != nil {
		return fmt.Errorf("failed to fetch unrealized cancels for pool %s: %w", cwModel.ContractAddress, err)
	}

	tickDataMap := make(map[int64]orderbookdomain.OrderbookTick, len(ticks))
	for i, tick := range ticks {
		unrealizedCancel := unrealizedCancels[i]

		// Validate the tick IDs match between the tick and the unrealized cancel
		if unrealizedCancel.TickID != tick.TickId {
			return fmt.Errorf("tick id mismatch when fetching unrealized ticks %d %d", unrealizedCancel.TickID, tick.TickId)
		}

		tickState := tickStates[i]
		if tickState.TickID != tick.TickId {
			return fmt.Errorf("tick id mismatch when fetching tick states %d %d", tickState.TickID, tick.TickId)
		}

		// Update tick map for the pool
		tickDataMap[tick.TickId] = orderbookdomain.OrderbookTick{
			Tick:              &ticks[i],
			TickState:         tickState.TickState,
			UnrealizedCancels: unrealizedCancel.UnrealizedCancelsState,
		}
	}

	// Store the ticks
	o.orderbookRepository.StoreTicks(poolID, tickDataMap)

	return nil
}

// GetActiveOrders implements mvc.OrderBookUsecase.
func (o *orderbookUseCaseImpl) GetActiveOrders(ctx context.Context, address string) ([]orderbookdomain.LimitOrder, error) {
	orderbooks, err := o.poolsUsecease.GetAllCanonicalOrderbookPoolIDs()
	if err != nil {
		return nil, fmt.Errorf("failed to get all canonical orderbook pool IDs: %w", err)
	}

	type orderbookResult struct {
		orderbookID uint64
		limitOrders []orderbookdomain.LimitOrder
		err         error
	}

	results := make(chan orderbookResult, len(orderbooks))
	defer close(results)

	// Process orderbooks concurrently
	for _, orderbook := range orderbooks {
<<<<<<< HEAD
		go func(orderbook domain.CanonicalOrderBooksResult) {
			limitOrders, err := o.processOrderBookActiveOrders(ctx, orderbook, address)

			results <- orderbookResult{
				orderbookID: orderbook.PoolID,
				limitOrders: limitOrders,
				err:         err,
			}
		}(orderbook)
	}

	// Collect results
	finalResults := []orderbookdomain.LimitOrder{}
	for i := 0; i < len(orderbooks); i++ {
		select {
		case result := <-results:
			if result.err != nil {
				// TODO: (alert) if failed to process orderbook active orders, add an alert
				// Prometheus metric counter and alert
=======
		orders, count, err := o.orderBookClient.GetActiveOrders(context.TODO(), orderbook.ContractAddress, address)
		if err != nil {
			telemetry.GetActiveOrdersErrorCounter.Inc()
			o.logger.Error(telemetry.GetActiveOrdersErrorMetricName, zap.Any("contract", orderbook.ContractAddress), zap.Any("contract", address), zap.Any("err", err))
			continue
		}
>>>>>>> 346d95fe

				o.logger.Error("failed to process orderbook active orders", zap.Any("orderbook_id", result.orderbookID), zap.Any("err", result.err))
				return nil, result.err
			}
			finalResults = append(finalResults, result.limitOrders...)
		case <-ctx.Done():
			return nil, ctx.Err()
		}
	}

	return finalResults, nil
}

// processOrderBookActiveOrders fetches and processes the active orders for a given orderbook.
// It returns the active formatted limit orders and an error if any.
// Errors if:
// - failed to fetch active orders
// - failed to fetch metadata by chain denom
// - failed to create limit order
//
// For every order, if an error occurs processing the order, it is skipped rather than failing the entire process.
// This is a best-effort process.
func (o *orderbookUseCaseImpl) processOrderBookActiveOrders(ctx context.Context, orderBook domain.CanonicalOrderBooksResult, ownerAddress string) ([]orderbookdomain.LimitOrder, error) {
	orders, count, err := o.orderBookClient.GetActiveOrders(ctx, orderBook.ContractAddress, ownerAddress)
	if err != nil {
		// TODO: (alert) if failed to fetch active orders, add an alert
		// Prometheus metric counter and alert

		return nil, err
	}

<<<<<<< HEAD
	// There are orders to process for given orderbook
	if count == 0 {
		return nil, nil
	}

	quoteToken, err := o.tokensUsecease.GetMetadataByChainDenom(orderBook.Quote)
	if err != nil {
		return nil, err
	}

	baseToken, err := o.tokensUsecease.GetMetadataByChainDenom(orderBook.Base)
	if err != nil {
		return nil, err
	}

	// Create a slice to store the results
	results := make([]orderbookdomain.LimitOrder, 0, len(orders))
=======
		for _, order := range orders {
			repositoryTick, ok := o.orderbookRepository.GetTickByID(orderbook.PoolID, order.TickId)
			if !ok {
				telemetry.GetTickByIDNotFoundCounter.Inc()
				o.logger.Info(telemetry.GetTickByIDNotFoundMetricName, zap.Any("contract", orderbook.ContractAddress), zap.Any("ticks", order.TickId), zap.Any("ok", ok))
			}

			result, err := o.createLimitOrder(
				order,
				repositoryTick.TickState,
				repositoryTick.UnrealizedCancels,
				orderbookdomain.Asset{
					Symbol:   quoteToken.CoinMinimalDenom,
					Decimals: quoteToken.Precision,
				},
				orderbookdomain.Asset{
					Symbol:   baseToken.CoinMinimalDenom,
					Decimals: baseToken.Precision,
				},
				orderbook.ContractAddress,
			)
			if err != nil {
				telemetry.CreateLimitOrderErrorCounter.Inc()
				o.logger.Error(telemetry.CreateLimitOrderErrorMetricName, zap.Any("order", order), zap.Any("err", err))
				continue
			}
>>>>>>> 346d95fe

	for _, order := range orders {
		tickForOrder, ok := o.orderbookRepository.GetTickByID(orderBook.PoolID, order.TickId)
		if !ok {
			// Do not return error, just log and continue for faul

			o.logger.Error("tick not found", zap.Any("contract", orderBook.ContractAddress), zap.Any("ticks", order.TickId), zap.Any("ok", ok))

			// Note: initialize empty tick for fault-
			tickForOrder = orderbookdomain.OrderbookTick{}
		}

		// create limit order
		result, err := o.createLimitOrder(
			order,
			tickForOrder.TickState,
			tickForOrder.UnrealizedCancels,
			orderbookdomain.Asset{
				Symbol:   quoteToken.CoinMinimalDenom,
				Decimals: quoteToken.Precision,
			},
			orderbookdomain.Asset{
				Symbol:   baseToken.CoinMinimalDenom,
				Decimals: baseToken.Precision,
			},
			orderBook.ContractAddress,
		)
		if err != nil {
			o.logger.Error("failed to create limit order", zap.Any("order", order), zap.Any("err", err))

			// TODO: (alert) if failed to create limit order, add an alert
			// Prometheus metric counter and alert

			continue
		}

		results = append(results, result)
	}

	return results, nil
}

// createLimitOrder creates a limit order from the orderbook order.
func (o *orderbookUseCaseImpl) createLimitOrder(
	order orderbookdomain.Order,
	tickState orderbookdomain.TickState,
	unrealizedCancels orderbookdomain.UnrealizedCancels,
	quoteAsset orderbookdomain.Asset,
	baseAsset orderbookdomain.Asset,
	orderbookAddress string,
) (orderbookdomain.LimitOrder, error) {
	// Parse quantity as int64
	quantity, err := strconv.ParseInt(order.Quantity, 10, 64)
	if err != nil {
		return orderbookdomain.LimitOrder{}, fmt.Errorf("error parsing quantity: %w", err)
	}

	// Convert quantity to decimal for the calculations
	quantityDec := osmomath.NewDec(quantity)

	placedQuantity, err := strconv.ParseInt(order.PlacedQuantity, 10, 64)
	if err != nil {
		return orderbookdomain.LimitOrder{}, fmt.Errorf("error parsing placed quantity: %w", err)
	}

	placedQuantityDec, err := osmomath.NewDecFromStr(order.PlacedQuantity)
	if err != nil {
		return orderbookdomain.LimitOrder{}, fmt.Errorf("error parsing placed quantity: %w", err)
	}

	// Calculate percent claimed
	percentClaimed := placedQuantityDec.Sub(quantityDec).Quo(placedQuantityDec)

	// Calculate normalization factor for price
	normalizationFactor, err := o.tokensUsecease.GetSpotPriceScalingFactorByDenom(baseAsset.Symbol, quoteAsset.Symbol)
	if err != nil {
		return orderbookdomain.LimitOrder{}, fmt.Errorf("error getting spot price scaling factor: %w", err)
	}

	// Determine tick values and unrealized cancels based on order direction
	var tickEtas, tickUnrealizedCancelled int64
	if order.OrderDirection == "bid" {
		tickEtas, err = strconv.ParseInt(tickState.BidValues.EffectiveTotalAmountSwapped, 10, 64)
		if err != nil {
			return orderbookdomain.LimitOrder{}, fmt.Errorf("error parsing bid effective total amount swapped: %w", err)
		}

		tickUnrealizedCancelled, err = strconv.ParseInt(unrealizedCancels.BidUnrealizedCancels.String(), 10, 64)
		if err != nil {
			return orderbookdomain.LimitOrder{}, fmt.Errorf("error parsing bid unrealized cancels: %w", err)
		}
	} else {
		tickEtas, err = strconv.ParseInt(tickState.AskValues.EffectiveTotalAmountSwapped, 10, 64)
		if err != nil {
			return orderbookdomain.LimitOrder{}, fmt.Errorf("error parsing ask effective total amount swapped: %w", err)
		}

		tickUnrealizedCancelled, err = strconv.ParseInt(unrealizedCancels.AskUnrealizedCancels.String(), 10, 64)
		if err != nil {
			return orderbookdomain.LimitOrder{}, fmt.Errorf("error parsing ask unrealized cancels: %w", err)
		}
	}

	// Calculate total ETAs and total filled

	etas, err := strconv.ParseInt(order.Etas, 10, 64)
	if err != nil {
		return orderbookdomain.LimitOrder{}, fmt.Errorf("error parsing etas: %w", err)
	}

	tickTotalEtas := tickEtas + tickUnrealizedCancelled

	totalFilled := int64(math.Max(
		float64(tickTotalEtas-(etas-(placedQuantity-quantity))),
		0,
	))

	// Calculate percent filled using
	percentFilled, err := osmomath.NewDecFromStr(strconv.FormatFloat(math.Min(float64(totalFilled)/float64(placedQuantity), 1), 'f', -1, 64))
	if err != nil {
		return orderbookdomain.LimitOrder{}, fmt.Errorf("error calculating percent filled: %w", err)
	}

	// Determine order status based on percent filled
	status, err := order.Status(percentFilled.MustFloat64())
	if err != nil {
		return orderbookdomain.LimitOrder{}, fmt.Errorf("mapping order status: %w", err)
	}

	// Calculate price based on tick ID
	price, err := clmath.TickToPrice(order.TickId)
	if err != nil {
		return orderbookdomain.LimitOrder{}, fmt.Errorf("converting tick to price: %w", err)
	}

	// Calculate output based on order direction
	var output osmomath.Dec
	if order.OrderDirection == "bid" {
		output = placedQuantityDec.Quo(price.Dec())
	} else {
		output = placedQuantityDec.Mul(price.Dec())
	}

	// Calculate normalized price
	normalizedPrice := price.Dec().Mul(normalizationFactor)

	// Convert placed_at to a nano second timestamp
	placedAt, err := strconv.ParseInt(order.PlacedAt, 10, 64)
	if err != nil {
		return orderbookdomain.LimitOrder{}, fmt.Errorf("error parsing placed_at: %w", err)
	}
	placedAt = time.Unix(0, placedAt).Unix()

	// Return the mapped limit order
	return orderbookdomain.LimitOrder{
		TickId:           order.TickId,
		OrderId:          order.OrderId,
		OrderDirection:   order.OrderDirection,
		Owner:            order.Owner,
		Quantity:         quantity,
		Etas:             order.Etas,
		ClaimBounty:      order.ClaimBounty,
		PlacedQuantity:   placedQuantity,
		PercentClaimed:   percentClaimed.String(),
		TotalFilled:      totalFilled,
		PercentFilled:    percentFilled.String(),
		OrderbookAddress: orderbookAddress,
		Price:            normalizedPrice.String(),
		Status:           status,
		Output:           output.String(),
		QuoteAsset:       quoteAsset,
		BaseAsset:        baseAsset,
		PlacedAt:         placedAt,
	}, nil
}

const maxQueryTicks = 500

func (o *orderbookUseCaseImpl) fetchTicksForOrderbook(ctx context.Context, contractAddress string, tickIDs []int64) ([]orderbookdomain.Tick, error) {
	finalTickStates := make([]orderbookdomain.Tick, 0, len(tickIDs))

	for i := 0; i < len(tickIDs); i += maxQueryTicks {
		end := i + maxQueryTicks
		if end > len(tickIDs) {
			end = len(tickIDs)
		}

		currentTickIDs := tickIDs[i:end]

		tickStates, err := o.orderBookClient.QueryTicks(ctx, contractAddress, currentTickIDs)
		if err != nil {
			return nil, fmt.Errorf("failed to fetch ticks for pool %s: %w", contractAddress, err)
		}

		finalTickStates = append(finalTickStates, tickStates...)
	}

	if len(finalTickStates) != len(tickIDs) {
		return nil, fmt.Errorf("mismatch in number of ticks fetched: expected %d, got %d", len(tickIDs), len(finalTickStates))
	}

	return finalTickStates, nil
}

const maxQueryTicksCancels = 100

func (o *orderbookUseCaseImpl) fetchTickUnrealizedCancels(ctx context.Context, contractAddress string, tickIDs []int64) ([]orderbookgrpcclientdomain.UnrealizedTickCancels, error) {
	allUnrealizedCancels := make([]orderbookgrpcclientdomain.UnrealizedTickCancels, 0, len(tickIDs))

	for i := 0; i < len(tickIDs); i += maxQueryTicksCancels {
		end := i + maxQueryTicksCancels
		if end > len(tickIDs) {
			end = len(tickIDs)
		}

		currentTickIDs := tickIDs[i:end]

		unrealizedCancels, err := o.orderBookClient.GetTickUnrealizedCancels(ctx, contractAddress, currentTickIDs)
		if err != nil {
			return nil, fmt.Errorf("failed to fetch unrealized cancels for ticks %v: %w", currentTickIDs, err)
		}

		allUnrealizedCancels = append(allUnrealizedCancels, unrealizedCancels...)
	}

	if len(allUnrealizedCancels) != len(tickIDs) {
		return nil, fmt.Errorf("mismatch in number of unrealized cancels fetched: expected %d, got %d", len(tickIDs), len(allUnrealizedCancels))
	}

	return allUnrealizedCancels, nil
}<|MERGE_RESOLUTION|>--- conflicted
+++ resolved
@@ -140,7 +140,6 @@
 
 	// Process orderbooks concurrently
 	for _, orderbook := range orderbooks {
-<<<<<<< HEAD
 		go func(orderbook domain.CanonicalOrderBooksResult) {
 			limitOrders, err := o.processOrderBookActiveOrders(ctx, orderbook, address)
 
@@ -158,18 +157,8 @@
 		select {
 		case result := <-results:
 			if result.err != nil {
-				// TODO: (alert) if failed to process orderbook active orders, add an alert
-				// Prometheus metric counter and alert
-=======
-		orders, count, err := o.orderBookClient.GetActiveOrders(context.TODO(), orderbook.ContractAddress, address)
-		if err != nil {
-			telemetry.GetActiveOrdersErrorCounter.Inc()
-			o.logger.Error(telemetry.GetActiveOrdersErrorMetricName, zap.Any("contract", orderbook.ContractAddress), zap.Any("contract", address), zap.Any("err", err))
-			continue
-		}
->>>>>>> 346d95fe
-
-				o.logger.Error("failed to process orderbook active orders", zap.Any("orderbook_id", result.orderbookID), zap.Any("err", result.err))
+				telemetry.ProcessingOrderbookActiveOrdersErrorCounter.Inc()
+				o.logger.Error(telemetry.ProcessingOrderbookActiveOrdersErrorMetricName, zap.Any("orderbook_id", result.orderbookID), zap.Any("err", result.err))
 				return nil, result.err
 			}
 			finalResults = append(finalResults, result.limitOrders...)
@@ -193,13 +182,9 @@
 func (o *orderbookUseCaseImpl) processOrderBookActiveOrders(ctx context.Context, orderBook domain.CanonicalOrderBooksResult, ownerAddress string) ([]orderbookdomain.LimitOrder, error) {
 	orders, count, err := o.orderBookClient.GetActiveOrders(ctx, orderBook.ContractAddress, ownerAddress)
 	if err != nil {
-		// TODO: (alert) if failed to fetch active orders, add an alert
-		// Prometheus metric counter and alert
-
 		return nil, err
 	}
 
-<<<<<<< HEAD
 	// There are orders to process for given orderbook
 	if count == 0 {
 		return nil, nil
@@ -217,41 +202,13 @@
 
 	// Create a slice to store the results
 	results := make([]orderbookdomain.LimitOrder, 0, len(orders))
-=======
-		for _, order := range orders {
-			repositoryTick, ok := o.orderbookRepository.GetTickByID(orderbook.PoolID, order.TickId)
-			if !ok {
-				telemetry.GetTickByIDNotFoundCounter.Inc()
-				o.logger.Info(telemetry.GetTickByIDNotFoundMetricName, zap.Any("contract", orderbook.ContractAddress), zap.Any("ticks", order.TickId), zap.Any("ok", ok))
-			}
-
-			result, err := o.createLimitOrder(
-				order,
-				repositoryTick.TickState,
-				repositoryTick.UnrealizedCancels,
-				orderbookdomain.Asset{
-					Symbol:   quoteToken.CoinMinimalDenom,
-					Decimals: quoteToken.Precision,
-				},
-				orderbookdomain.Asset{
-					Symbol:   baseToken.CoinMinimalDenom,
-					Decimals: baseToken.Precision,
-				},
-				orderbook.ContractAddress,
-			)
-			if err != nil {
-				telemetry.CreateLimitOrderErrorCounter.Inc()
-				o.logger.Error(telemetry.CreateLimitOrderErrorMetricName, zap.Any("order", order), zap.Any("err", err))
-				continue
-			}
->>>>>>> 346d95fe
 
 	for _, order := range orders {
 		tickForOrder, ok := o.orderbookRepository.GetTickByID(orderBook.PoolID, order.TickId)
 		if !ok {
-			// Do not return error, just log and continue for faul
-
-			o.logger.Error("tick not found", zap.Any("contract", orderBook.ContractAddress), zap.Any("ticks", order.TickId), zap.Any("ok", ok))
+			// Do not return error, just log and continue for fault tolerance
+			telemetry.GetTickByIDNotFoundCounter.Inc()
+			o.logger.Info(telemetry.GetTickByIDNotFoundMetricName, zap.Any("contract", orderBook.ContractAddress), zap.Any("ticks", order.TickId), zap.Any("ok", ok))
 
 			// Note: initialize empty tick for fault-
 			tickForOrder = orderbookdomain.OrderbookTick{}
@@ -274,10 +231,8 @@
 		)
 		if err != nil {
 			o.logger.Error("failed to create limit order", zap.Any("order", order), zap.Any("err", err))
-
-			// TODO: (alert) if failed to create limit order, add an alert
-			// Prometheus metric counter and alert
-
+			telemetry.CreateLimitOrderErrorCounter.Inc()
+			o.logger.Error(telemetry.CreateLimitOrderErrorMetricName, zap.Any("order", order), zap.Any("err", err))
 			continue
 		}
 
