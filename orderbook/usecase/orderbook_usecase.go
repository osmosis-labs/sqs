--- conflicted
+++ resolved
@@ -49,11 +49,7 @@
 	tokensUsecease mvc.TokensUsecase,
 	logger log.Logger,
 ) *OrderbookUseCaseImpl {
-<<<<<<< HEAD
 	res := OrderbookUseCaseImpl{
-=======
-	return &OrderbookUseCaseImpl{
->>>>>>> 14b01e5d
 		orderbookRepository: orderbookRepository,
 		orderBookClient:     orderBookClient,
 		poolsUsecease:       poolsUsecease,
@@ -66,26 +62,15 @@
 	return &res
 }
 
-<<<<<<< HEAD
-// GetTicks implements mvc.OrderBookUsecase.
-=======
 // GetAllTicks implements mvc.OrderBookUsecase.
->>>>>>> 14b01e5d
 func (o *OrderbookUseCaseImpl) GetAllTicks(poolID uint64) (map[int64]orderbookdomain.OrderbookTick, bool) {
 	return o.orderbookRepository.GetAllTicks(poolID)
 }
 
-<<<<<<< HEAD
-// StoreTicks implements mvc.OrderBookUsecase.
-func (o *OrderbookUseCaseImpl) ProcessPool(ctx context.Context, pool sqsdomain.PoolI) error {
-	if pool == nil {
-		return fmt.Errorf("pool is nil when processing order book")
-=======
 // ProcessPool implements mvc.OrderBookUsecase.
 func (o *OrderbookUseCaseImpl) ProcessPool(ctx context.Context, pool sqsdomain.PoolI) error {
 	if pool == nil {
 		return types.PoolNilError{}
->>>>>>> 14b01e5d
 	}
 
 	cosmWasmPoolModel := pool.GetSQSPoolModel().CosmWasmPoolModel
