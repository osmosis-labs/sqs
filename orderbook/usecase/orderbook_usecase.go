package orderbookusecase

import (
	"context"
	"fmt"
	"math"
	"strconv"
	"time"

	"github.com/osmosis-labs/osmosis/osmomath"
	cwpoolmodel "github.com/osmosis-labs/osmosis/v25/x/cosmwasmpool/model"
	"github.com/osmosis-labs/sqs/domain"
	"github.com/osmosis-labs/sqs/domain/mvc"
	orderbookdomain "github.com/osmosis-labs/sqs/domain/orderbook"
	orderbookgrpcclientdomain "github.com/osmosis-labs/sqs/domain/orderbook/grpcclient"
	"github.com/osmosis-labs/sqs/log"
	"github.com/osmosis-labs/sqs/orderbook/telemetry"
	"github.com/osmosis-labs/sqs/sqsdomain"
	"go.uber.org/zap"

	clmath "github.com/osmosis-labs/osmosis/v25/x/concentrated-liquidity/math"
)

type orderbookUseCaseImpl struct {
	orderbookRepository orderbookdomain.OrderBookRepository
	orderBookClient     orderbookgrpcclientdomain.OrderBookClient
	poolsUsecease       mvc.PoolsUsecase
	tokensUsecease      mvc.TokensUsecase
	logger              log.Logger
}

var _ mvc.OrderBookUsecase = &orderbookUseCaseImpl{}

// New creates a new orderbook use case.
func New(
	orderbookRepository orderbookdomain.OrderBookRepository,
	orderBookClient orderbookgrpcclientdomain.OrderBookClient,
	poolsUsecease mvc.PoolsUsecase,
	tokensUsecease mvc.TokensUsecase,
	logger log.Logger,
) mvc.OrderBookUsecase {
	return &orderbookUseCaseImpl{
		orderbookRepository: orderbookRepository,
		orderBookClient:     orderBookClient,
		poolsUsecease:       poolsUsecease,
		tokensUsecease:      tokensUsecease,
		logger:              logger,
	}
}

// GetTicks implements mvc.OrderBookUsecase.
func (o *orderbookUseCaseImpl) GetAllTicks(poolID uint64) (map[int64]orderbookdomain.OrderbookTick, bool) {
	return o.orderbookRepository.GetAllTicks(poolID)
}

// StoreTicks implements mvc.OrderBookUsecase.
func (o *orderbookUseCaseImpl) ProcessPool(ctx context.Context, pool sqsdomain.PoolI) error {
	cosmWasmPoolModel := pool.GetSQSPoolModel().CosmWasmPoolModel
	if cosmWasmPoolModel == nil {
		return fmt.Errorf("cw pool model is nil when processing order book")
	}

	poolID := pool.GetId()
	if !cosmWasmPoolModel.IsOrderbook() {
		return fmt.Errorf("pool is not an orderbook pool %d", poolID)
	}

	// Update the orderbook client with the orderbook pool ID.
	ticks := cosmWasmPoolModel.Data.Orderbook.Ticks
	if len(ticks) == 0 {
		return nil // early return, nothing do
	}

	cwModel, ok := pool.GetUnderlyingPool().(*cwpoolmodel.CosmWasmPool)
	if !ok {
		return fmt.Errorf("failed to cast pool model to CosmWasmPool")
	}

	// Get tick IDs
	tickIDs := make([]int64, 0, len(ticks))
	for _, tick := range ticks {
		tickIDs = append(tickIDs, tick.TickId)
	}

	// Fetch tick states
	tickStates, err := o.fetchTicksForOrderbook(ctx, cwModel.ContractAddress, tickIDs)
	if err != nil {
		return fmt.Errorf("failed to fetch ticks for pool %s: %w", cwModel.ContractAddress, err)
	}

	// Fetch unrealized cancels
	unrealizedCancels, err := o.fetchTickUnrealizedCancels(ctx, cwModel.ContractAddress, tickIDs)
	if err != nil {
		return fmt.Errorf("failed to fetch unrealized cancels for pool %s: %w", cwModel.ContractAddress, err)
	}

	tickDataMap := make(map[int64]orderbookdomain.OrderbookTick, len(ticks))
	for i, tick := range ticks {
		unrealizedCancel := unrealizedCancels[i]

		// Validate the tick IDs match between the tick and the unrealized cancel
		if unrealizedCancel.TickID != tick.TickId {
			return fmt.Errorf("tick id mismatch when fetching unrealized ticks %d %d", unrealizedCancel.TickID, tick.TickId)
		}

		tickState := tickStates[i]
		if tickState.TickID != tick.TickId {
			return fmt.Errorf("tick id mismatch when fetching tick states %d %d", tickState.TickID, tick.TickId)
		}

		// Update tick map for the pool
		tickDataMap[tick.TickId] = orderbookdomain.OrderbookTick{
			Tick:              &ticks[i],
			TickState:         tickState.TickState,
			UnrealizedCancels: unrealizedCancel.UnrealizedCancelsState,
		}
	}

	// Store the ticks
	o.orderbookRepository.StoreTicks(poolID, tickDataMap)

	return nil
}

// GetActiveOrders implements mvc.OrderBookUsecase.
func (o *orderbookUseCaseImpl) GetActiveOrders(ctx context.Context, address string) ([]orderbookdomain.LimitOrder, error) {
	orderbooks, err := o.poolsUsecease.GetAllCanonicalOrderbookPoolIDs()
	if err != nil {
		return nil, fmt.Errorf("failed to get all canonical orderbook pool IDs: %w", err)
	}

	type orderbookResult struct {
		orderbookID uint64
		limitOrders []orderbookdomain.LimitOrder
		err         error
	}

	results := make(chan orderbookResult, len(orderbooks))
	defer close(results)

	// Process orderbooks concurrently
	for _, orderbook := range orderbooks {
<<<<<<< HEAD
		orders, count, err := o.orderBookClient.GetActiveOrders(context.TODO(), orderbook.ContractAddress, address)
		if err != nil {
			telemetry.GetActiveOrdersErrorCounter.Inc()
			o.logger.Error(telemetry.GetActiveOrdersErrorMetricName, zap.Any("contract", orderbook.ContractAddress), zap.Any("contract", address), zap.Any("err", err))
			continue
		}

		// There are orders to process for given orderbook
		if count == 0 {
			continue
		}

		o.logger.Info("Active orders", zap.Any("orders", orders), zap.Any("count", count), zap.Any("err", err))

		quoteToken, err := o.tokensUsecease.GetMetadataByChainDenom(orderbook.Quote)
		if err != nil {
			o.logger.Error("failed to get token metadata for quote", zap.Any("quote", orderbook.Quote), zap.Error(err))
			continue
		}

		baseToken, err := o.tokensUsecease.GetMetadataByChainDenom(orderbook.Base)
		if err != nil {
			o.logger.Error("failed to get token metadata for base", zap.Any("base", orderbook.Base), zap.Error(err))
			continue
		}

		for _, order := range orders {
			repositoryTick, ok := o.orderbookRepository.GetTickByID(orderbook.PoolID, order.TickId)
			if !ok {
<<<<<<< HEAD
				o.logger.Info("tick not found", zap.Any("contract", orderbook.ContractAddress), zap.Any("ticks", order.TickId), zap.Any("ok", ok))

				// TODO: if tick not found, add an alert
				// Prometheus metric counter and alert
=======
		go func(orderbook domain.CanonicalOrderBooksResult) {
			limitOrders, err := o.processOrderBookActiveOrders(ctx, orderbook, address)

			results <- orderbookResult{
				orderbookID: orderbook.PoolID,
				limitOrders: limitOrders,
				err:         err,
>>>>>>> 37f4424 (add concurrency to the order book processing in active orders (#470))
=======
				telemetry.GetTickByIDNotFoundCounter.Inc()
				o.logger.Info(telemetry.GetTickByIDNotFoundMetricName, zap.Any("contract", orderbook.ContractAddress), zap.Any("ticks", order.TickId), zap.Any("ok", ok))
>>>>>>> a51e6dda
			}
		}(orderbook)
	}

<<<<<<< HEAD
			result, err := o.createLimitOrder(
				order,
				repositoryTick.TickState,
				repositoryTick.UnrealizedCancels,
				orderbookdomain.Asset{
					Symbol:   quoteToken.CoinMinimalDenom,
					Decimals: quoteToken.Precision,
				},
				orderbookdomain.Asset{
					Symbol:   baseToken.CoinMinimalDenom,
					Decimals: baseToken.Precision,
				},
				orderbook.ContractAddress,
			)
			if err != nil {
				telemetry.CreateLimitOrderErrorCounter.Inc()
				o.logger.Error(telemetry.CreateLimitOrderErrorMetricName, zap.Any("order", order), zap.Any("err", err))
				continue
=======
	// Collect results
	finalResults := []orderbookdomain.LimitOrder{}
	for i := 0; i < len(orderbooks); i++ {
		select {
		case result := <-results:
			if result.err != nil {
				telemetry.ProcessingOrderbookActiveOrdersErrorCounter.Inc()
				o.logger.Error(telemetry.ProcessingOrderbookActiveOrdersErrorMetricName, zap.Any("orderbook_id", result.orderbookID), zap.Any("err", result.err))
				return nil, result.err
>>>>>>> 37f4424 (add concurrency to the order book processing in active orders (#470))
			}
			finalResults = append(finalResults, result.limitOrders...)
		case <-ctx.Done():
			return nil, ctx.Err()
		}
	}

	return finalResults, nil
}

// processOrderBookActiveOrders fetches and processes the active orders for a given orderbook.
// It returns the active formatted limit orders and an error if any.
// Errors if:
// - failed to fetch active orders
// - failed to fetch metadata by chain denom
// - failed to create limit order
//
// For every order, if an error occurs processing the order, it is skipped rather than failing the entire process.
// This is a best-effort process.
func (o *orderbookUseCaseImpl) processOrderBookActiveOrders(ctx context.Context, orderBook domain.CanonicalOrderBooksResult, ownerAddress string) ([]orderbookdomain.LimitOrder, error) {
	orders, count, err := o.orderBookClient.GetActiveOrders(ctx, orderBook.ContractAddress, ownerAddress)
	if err != nil {
		return nil, err
	}

	// There are orders to process for given orderbook
	if count == 0 {
		return nil, nil
	}

	quoteToken, err := o.tokensUsecease.GetMetadataByChainDenom(orderBook.Quote)
	if err != nil {
		return nil, err
	}

	baseToken, err := o.tokensUsecease.GetMetadataByChainDenom(orderBook.Base)
	if err != nil {
		return nil, err
	}

	// Create a slice to store the results
	results := make([]orderbookdomain.LimitOrder, 0, len(orders))

	for _, order := range orders {
		tickForOrder, ok := o.orderbookRepository.GetTickByID(orderBook.PoolID, order.TickId)
		if !ok {
			// Do not return error, just log and continue for fault tolerance
			telemetry.GetTickByIDNotFoundCounter.Inc()
			o.logger.Info(telemetry.GetTickByIDNotFoundMetricName, zap.Any("contract", orderBook.ContractAddress), zap.Any("ticks", order.TickId), zap.Any("ok", ok))

			// Note: initialize empty tick for fault-
			tickForOrder = orderbookdomain.OrderbookTick{}
		}

		// create limit order
		result, err := o.createLimitOrder(
			order,
			tickForOrder.TickState,
			tickForOrder.UnrealizedCancels,
			orderbookdomain.Asset{
				Symbol:   quoteToken.CoinMinimalDenom,
				Decimals: quoteToken.Precision,
			},
			orderbookdomain.Asset{
				Symbol:   baseToken.CoinMinimalDenom,
				Decimals: baseToken.Precision,
			},
			orderBook.ContractAddress,
		)
		if err != nil {
			o.logger.Error("failed to create limit order", zap.Any("order", order), zap.Any("err", err))
			telemetry.CreateLimitOrderErrorCounter.Inc()
			o.logger.Error(telemetry.CreateLimitOrderErrorMetricName, zap.Any("order", order), zap.Any("err", err))
			continue
		}

		results = append(results, result)
	}

	return results, nil
}

// createLimitOrder creates a limit order from the orderbook order.
func (o *orderbookUseCaseImpl) createLimitOrder(
	order orderbookdomain.Order,
	tickState orderbookdomain.TickState,
	unrealizedCancels orderbookdomain.UnrealizedCancels,
	quoteAsset orderbookdomain.Asset,
	baseAsset orderbookdomain.Asset,
	orderbookAddress string,
) (orderbookdomain.LimitOrder, error) {
	// Parse quantity as int64
	quantity, err := strconv.ParseInt(order.Quantity, 10, 64)
	if err != nil {
		return orderbookdomain.LimitOrder{}, fmt.Errorf("error parsing quantity: %w", err)
	}

	// Convert quantity to decimal for the calculations
	quantityDec := osmomath.NewDec(quantity)

	placedQuantity, err := strconv.ParseInt(order.PlacedQuantity, 10, 64)
	if err != nil {
		return orderbookdomain.LimitOrder{}, fmt.Errorf("error parsing placed quantity: %w", err)
	}

	placedQuantityDec, err := osmomath.NewDecFromStr(order.PlacedQuantity)
	if err != nil {
		return orderbookdomain.LimitOrder{}, fmt.Errorf("error parsing placed quantity: %w", err)
	}

	// Calculate percent claimed
	percentClaimed := placedQuantityDec.Sub(quantityDec).Quo(placedQuantityDec)

	// Calculate normalization factor for price
	normalizationFactor, err := o.tokensUsecease.GetSpotPriceScalingFactorByDenom(baseAsset.Symbol, quoteAsset.Symbol)
	if err != nil {
		return orderbookdomain.LimitOrder{}, fmt.Errorf("error getting spot price scaling factor: %w", err)
	}

	// Determine tick values and unrealized cancels based on order direction
	var tickEtas, tickUnrealizedCancelled int64
	if order.OrderDirection == "bid" {
		tickEtas, err = strconv.ParseInt(tickState.BidValues.EffectiveTotalAmountSwapped, 10, 64)
		if err != nil {
			return orderbookdomain.LimitOrder{}, fmt.Errorf("error parsing bid effective total amount swapped: %w", err)
		}

		tickUnrealizedCancelled, err = strconv.ParseInt(unrealizedCancels.BidUnrealizedCancels.String(), 10, 64)
		if err != nil {
			return orderbookdomain.LimitOrder{}, fmt.Errorf("error parsing bid unrealized cancels: %w", err)
		}
	} else {
		tickEtas, err = strconv.ParseInt(tickState.AskValues.EffectiveTotalAmountSwapped, 10, 64)
		if err != nil {
			return orderbookdomain.LimitOrder{}, fmt.Errorf("error parsing ask effective total amount swapped: %w", err)
		}

		tickUnrealizedCancelled, err = strconv.ParseInt(unrealizedCancels.AskUnrealizedCancels.String(), 10, 64)
		if err != nil {
			return orderbookdomain.LimitOrder{}, fmt.Errorf("error parsing ask unrealized cancels: %w", err)
		}
	}

	// Calculate total ETAs and total filled

	etas, err := strconv.ParseInt(order.Etas, 10, 64)
	if err != nil {
		return orderbookdomain.LimitOrder{}, fmt.Errorf("error parsing etas: %w", err)
	}

	tickTotalEtas := tickEtas + tickUnrealizedCancelled

	totalFilled := int64(math.Max(
		float64(tickTotalEtas-(etas-(placedQuantity-quantity))),
		0,
	))

	// Calculate percent filled using
	percentFilled, err := osmomath.NewDecFromStr(strconv.FormatFloat(math.Min(float64(totalFilled)/float64(placedQuantity), 1), 'f', -1, 64))
	if err != nil {
		return orderbookdomain.LimitOrder{}, fmt.Errorf("error calculating percent filled: %w", err)
	}

	// Determine order status based on percent filled
	status, err := order.Status(percentFilled.MustFloat64())
	if err != nil {
		return orderbookdomain.LimitOrder{}, fmt.Errorf("mapping order status: %w", err)
	}

	// Calculate price based on tick ID
	price, err := clmath.TickToPrice(order.TickId)
	if err != nil {
		return orderbookdomain.LimitOrder{}, fmt.Errorf("converting tick to price: %w", err)
	}

	// Calculate output based on order direction
	var output osmomath.Dec
	if order.OrderDirection == "bid" {
		output = placedQuantityDec.Quo(price.Dec())
	} else {
		output = placedQuantityDec.Mul(price.Dec())
	}

	// Calculate normalized price
	normalizedPrice := price.Dec().Mul(normalizationFactor)

	// Convert placed_at to a nano second timestamp
	placedAt, err := strconv.ParseInt(order.PlacedAt, 10, 64)
	if err != nil {
		return orderbookdomain.LimitOrder{}, fmt.Errorf("error parsing placed_at: %w", err)
	}
	placedAt = time.Unix(0, placedAt).Unix()

	// Return the mapped limit order
	return orderbookdomain.LimitOrder{
		TickId:           order.TickId,
		OrderId:          order.OrderId,
		OrderDirection:   order.OrderDirection,
		Owner:            order.Owner,
		Quantity:         quantity,
		Etas:             order.Etas,
		ClaimBounty:      order.ClaimBounty,
		PlacedQuantity:   placedQuantity,
		PercentClaimed:   percentClaimed.String(),
		TotalFilled:      totalFilled,
		PercentFilled:    percentFilled.String(),
		OrderbookAddress: orderbookAddress,
		Price:            normalizedPrice.String(),
		Status:           status,
		Output:           output.String(),
		QuoteAsset:       quoteAsset,
		BaseAsset:        baseAsset,
		PlacedAt:         placedAt,
	}, nil
}

const maxQueryTicks = 500

func (o *orderbookUseCaseImpl) fetchTicksForOrderbook(ctx context.Context, contractAddress string, tickIDs []int64) ([]orderbookdomain.Tick, error) {
	finalTickStates := make([]orderbookdomain.Tick, 0, len(tickIDs))

	for i := 0; i < len(tickIDs); i += maxQueryTicks {
		end := i + maxQueryTicks
		if end > len(tickIDs) {
			end = len(tickIDs)
		}

		currentTickIDs := tickIDs[i:end]

		tickStates, err := o.orderBookClient.QueryTicks(ctx, contractAddress, currentTickIDs)
		if err != nil {
			return nil, fmt.Errorf("failed to fetch ticks for pool %s: %w", contractAddress, err)
		}

		finalTickStates = append(finalTickStates, tickStates...)
	}

	if len(finalTickStates) != len(tickIDs) {
		return nil, fmt.Errorf("mismatch in number of ticks fetched: expected %d, got %d", len(tickIDs), len(finalTickStates))
	}

	return finalTickStates, nil
}

const maxQueryTicksCancels = 100

func (o *orderbookUseCaseImpl) fetchTickUnrealizedCancels(ctx context.Context, contractAddress string, tickIDs []int64) ([]orderbookgrpcclientdomain.UnrealizedTickCancels, error) {
	allUnrealizedCancels := make([]orderbookgrpcclientdomain.UnrealizedTickCancels, 0, len(tickIDs))

	for i := 0; i < len(tickIDs); i += maxQueryTicksCancels {
		end := i + maxQueryTicksCancels
		if end > len(tickIDs) {
			end = len(tickIDs)
		}

		currentTickIDs := tickIDs[i:end]

		unrealizedCancels, err := o.orderBookClient.GetTickUnrealizedCancels(ctx, contractAddress, currentTickIDs)
		if err != nil {
			return nil, fmt.Errorf("failed to fetch unrealized cancels for ticks %v: %w", currentTickIDs, err)
		}

		allUnrealizedCancels = append(allUnrealizedCancels, unrealizedCancels...)
	}

	if len(allUnrealizedCancels) != len(tickIDs) {
		return nil, fmt.Errorf("mismatch in number of unrealized cancels fetched: expected %d, got %d", len(tickIDs), len(allUnrealizedCancels))
	}

	return allUnrealizedCancels, nil
}<|MERGE_RESOLUTION|>--- conflicted
+++ resolved
@@ -140,42 +140,6 @@
 
 	// Process orderbooks concurrently
 	for _, orderbook := range orderbooks {
-<<<<<<< HEAD
-		orders, count, err := o.orderBookClient.GetActiveOrders(context.TODO(), orderbook.ContractAddress, address)
-		if err != nil {
-			telemetry.GetActiveOrdersErrorCounter.Inc()
-			o.logger.Error(telemetry.GetActiveOrdersErrorMetricName, zap.Any("contract", orderbook.ContractAddress), zap.Any("contract", address), zap.Any("err", err))
-			continue
-		}
-
-		// There are orders to process for given orderbook
-		if count == 0 {
-			continue
-		}
-
-		o.logger.Info("Active orders", zap.Any("orders", orders), zap.Any("count", count), zap.Any("err", err))
-
-		quoteToken, err := o.tokensUsecease.GetMetadataByChainDenom(orderbook.Quote)
-		if err != nil {
-			o.logger.Error("failed to get token metadata for quote", zap.Any("quote", orderbook.Quote), zap.Error(err))
-			continue
-		}
-
-		baseToken, err := o.tokensUsecease.GetMetadataByChainDenom(orderbook.Base)
-		if err != nil {
-			o.logger.Error("failed to get token metadata for base", zap.Any("base", orderbook.Base), zap.Error(err))
-			continue
-		}
-
-		for _, order := range orders {
-			repositoryTick, ok := o.orderbookRepository.GetTickByID(orderbook.PoolID, order.TickId)
-			if !ok {
-<<<<<<< HEAD
-				o.logger.Info("tick not found", zap.Any("contract", orderbook.ContractAddress), zap.Any("ticks", order.TickId), zap.Any("ok", ok))
-
-				// TODO: if tick not found, add an alert
-				// Prometheus metric counter and alert
-=======
 		go func(orderbook domain.CanonicalOrderBooksResult) {
 			limitOrders, err := o.processOrderBookActiveOrders(ctx, orderbook, address)
 
@@ -183,35 +147,10 @@
 				orderbookID: orderbook.PoolID,
 				limitOrders: limitOrders,
 				err:         err,
->>>>>>> 37f4424 (add concurrency to the order book processing in active orders (#470))
-=======
-				telemetry.GetTickByIDNotFoundCounter.Inc()
-				o.logger.Info(telemetry.GetTickByIDNotFoundMetricName, zap.Any("contract", orderbook.ContractAddress), zap.Any("ticks", order.TickId), zap.Any("ok", ok))
->>>>>>> a51e6dda
 			}
 		}(orderbook)
 	}
 
-<<<<<<< HEAD
-			result, err := o.createLimitOrder(
-				order,
-				repositoryTick.TickState,
-				repositoryTick.UnrealizedCancels,
-				orderbookdomain.Asset{
-					Symbol:   quoteToken.CoinMinimalDenom,
-					Decimals: quoteToken.Precision,
-				},
-				orderbookdomain.Asset{
-					Symbol:   baseToken.CoinMinimalDenom,
-					Decimals: baseToken.Precision,
-				},
-				orderbook.ContractAddress,
-			)
-			if err != nil {
-				telemetry.CreateLimitOrderErrorCounter.Inc()
-				o.logger.Error(telemetry.CreateLimitOrderErrorMetricName, zap.Any("order", order), zap.Any("err", err))
-				continue
-=======
 	// Collect results
 	finalResults := []orderbookdomain.LimitOrder{}
 	for i := 0; i < len(orderbooks); i++ {
@@ -221,7 +160,6 @@
 				telemetry.ProcessingOrderbookActiveOrdersErrorCounter.Inc()
 				o.logger.Error(telemetry.ProcessingOrderbookActiveOrdersErrorMetricName, zap.Any("orderbook_id", result.orderbookID), zap.Any("err", result.err))
 				return nil, result.err
->>>>>>> 37f4424 (add concurrency to the order book processing in active orders (#470))
 			}
 			finalResults = append(finalResults, result.limitOrders...)
 		case <-ctx.Done():
