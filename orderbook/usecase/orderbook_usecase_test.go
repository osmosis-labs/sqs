package orderbookusecase_test

import (
	"context"
<<<<<<< HEAD
	"errors"
=======
	"strings"
>>>>>>> 2b33f770
	"testing"

	"github.com/stretchr/testify/assert"
	"github.com/stretchr/testify/suite"

	cwpoolmodel "github.com/osmosis-labs/osmosis/v25/x/cosmwasmpool/model"
	poolmanagertypes "github.com/osmosis-labs/osmosis/v25/x/poolmanager/types"
	"github.com/osmosis-labs/sqs/log"
	"github.com/osmosis-labs/sqs/sqsdomain"

	cltypes "github.com/osmosis-labs/osmosis/v25/x/concentrated-liquidity/types"
	"github.com/osmosis-labs/sqs/domain"
	"github.com/osmosis-labs/sqs/domain/mocks"
	orderbookdomain "github.com/osmosis-labs/sqs/domain/orderbook"
	orderbookgrpcclientdomain "github.com/osmosis-labs/sqs/domain/orderbook/grpcclient"
	"github.com/osmosis-labs/sqs/orderbook/types"
	orderbookusecase "github.com/osmosis-labs/sqs/orderbook/usecase"
	"github.com/osmosis-labs/sqs/sqsdomain/cosmwasmpool"

	"github.com/osmosis-labs/osmosis/osmomath"
	"github.com/osmosis-labs/osmosis/v25/app/apptesting"
)

type OrderbookUsecaseTestSuite struct {
	apptesting.ConcentratedKeeperTestHelper
}

func TestOrderbookUsecaseTestSuite(t *testing.T) {
	suite.Run(t, new(OrderbookUsecaseTestSuite))
}

func (s *OrderbookUsecaseTestSuite) TestProcessPool() {
	withContractInfo := func(pool *mocks.MockRoutablePool) *mocks.MockRoutablePool {
		pool.CosmWasmPoolModel.ContractInfo = cosmwasmpool.ContractInfo{
			Contract: cosmwasmpool.ORDERBOOK_CONTRACT_NAME,
			Version:  cosmwasmpool.ORDERBOOK_MIN_CONTRACT_VERSION,
		}
		return pool
	}

	withTicks := func(pool *mocks.MockRoutablePool, ticks []cosmwasmpool.OrderbookTick) *mocks.MockRoutablePool {
		pool.CosmWasmPoolModel.Data = cosmwasmpool.CosmWasmPoolData{
			Orderbook: &cosmwasmpool.OrderbookData{
				Ticks: ticks,
			},
		}

		return pool
	}

	withChainModel := func(pool *mocks.MockRoutablePool, chainPoolModel poolmanagertypes.PoolI) *mocks.MockRoutablePool {
		pool.ChainPoolModel = chainPoolModel
		return pool
	}

	pool := func() *mocks.MockRoutablePool {
		return &mocks.MockRoutablePool{
			CosmWasmPoolModel: &cosmwasmpool.CosmWasmPoolModel{},
		}
	}

	poolWithTicks := func() *mocks.MockRoutablePool {
		return withTicks(withContractInfo(pool()), []cosmwasmpool.OrderbookTick{{TickId: 1}})
	}

	poolWithChainModel := func() *mocks.MockRoutablePool {
		return withChainModel(poolWithTicks(), &cwpoolmodel.CosmWasmPool{})
	}

	testCases := []struct {
		name          string
		pool          sqsdomain.PoolI
		setupMocks    func(usecase *orderbookusecase.OrderbookUseCaseImpl, client *mocks.OrderbookGRPCClientMock, repository *mocks.OrderbookRepositoryMock)
		expectedError error
	}{
		{
			name:          "pool is nil",
			pool:          nil,
			expectedError: &types.PoolNilError{},
		},
		{
			name: "cosmWasmPoolModel is nil",
			pool: &mocks.MockRoutablePool{
				CosmWasmPoolModel: nil,
			},
			expectedError: &types.CosmWasmPoolModelNilError{},
		},
		{
			name: "pool is not an orderbook pool",
			pool: &mocks.MockRoutablePool{
				ID:                1,
				CosmWasmPoolModel: &cosmwasmpool.CosmWasmPoolModel{},
			},
			expectedError: &types.NotAnOrderbookPoolError{},
		},
		{
			name:          "orderbook pool has no ticks, nothing to process",
			pool:          withTicks(withContractInfo(pool()), []cosmwasmpool.OrderbookTick{}),
			expectedError: nil,
		},
		{
			name: "failed to cast pool model to CosmWasmPool",
			pool: withChainModel(poolWithTicks(), &mocks.ChainPoolMock{
				ID:   1,
				Type: poolmanagertypes.Balancer,
			}),
			expectedError: &types.FailedToCastPoolModelError{},
		},
		{
			name: "failed to fetch ticks for pool",
			pool: poolWithChainModel(),
			setupMocks: func(usecase *orderbookusecase.OrderbookUseCaseImpl, client *mocks.OrderbookGRPCClientMock, repository *mocks.OrderbookRepositoryMock) {
				client.FetchTicksCb = func(ctx context.Context, chunkSize int, contractAddress string, tickIDs []int64) ([]orderbookdomain.Tick, error) {
					return nil, assert.AnError
				}
			},
			expectedError: &types.FetchTicksError{},
		},
		{
			name: "failed to fetch unrealized cancels for pool",
			pool: poolWithChainModel(),
			setupMocks: func(usecase *orderbookusecase.OrderbookUseCaseImpl, client *mocks.OrderbookGRPCClientMock, repository *mocks.OrderbookRepositoryMock) {
				client.FetchTickUnrealizedCancelsCb = func(ctx context.Context, chunkSize int, contractAddress string, tickIDs []int64) ([]orderbookgrpcclientdomain.UnrealizedTickCancels, error) {
					return nil, assert.AnError
				}
			},
			expectedError: &types.FetchUnrealizedCancelsError{},
		},
		{
			name: "tick ID mismatch when fetching unrealized ticks",
			pool: poolWithChainModel(),
			setupMocks: func(usecase *orderbookusecase.OrderbookUseCaseImpl, client *mocks.OrderbookGRPCClientMock, repository *mocks.OrderbookRepositoryMock) {
				client.FetchTicksCb = func(ctx context.Context, chunkSize int, contractAddress string, tickIDs []int64) ([]orderbookdomain.Tick, error) {
					return []orderbookdomain.Tick{
						{TickID: 1},
					}, nil
				}
				client.FetchTickUnrealizedCancelsCb = func(ctx context.Context, chunkSize int, contractAddress string, tickIDs []int64) ([]orderbookgrpcclientdomain.UnrealizedTickCancels, error) {
					return []orderbookgrpcclientdomain.UnrealizedTickCancels{
						{TickID: 2}, // Mismatch
					}, nil
				}
			},
			expectedError: &types.TickIDMismatchError{},
		},
		{
			name: "tick ID mismatch when fetching tick states",
			pool: poolWithChainModel(),
			setupMocks: func(usecase *orderbookusecase.OrderbookUseCaseImpl, client *mocks.OrderbookGRPCClientMock, repository *mocks.OrderbookRepositoryMock) {
				client.FetchTicksCb = func(ctx context.Context, chunkSize int, contractAddress string, tickIDs []int64) ([]orderbookdomain.Tick, error) {
					return []orderbookdomain.Tick{
						{TickID: 2}, // Mismatched TickID
					}, nil
				}
				client.FetchTickUnrealizedCancelsCb = func(ctx context.Context, chunkSize int, contractAddress string, tickIDs []int64) ([]orderbookgrpcclientdomain.UnrealizedTickCancels, error) {
					return []orderbookgrpcclientdomain.UnrealizedTickCancels{
						{TickID: 1},
					}, nil
				}
			},
			expectedError: &types.TickIDMismatchError{},
		},
		{
			name: "successful pool processing",
			pool: poolWithChainModel(),
			setupMocks: func(usecase *orderbookusecase.OrderbookUseCaseImpl, client *mocks.OrderbookGRPCClientMock, repository *mocks.OrderbookRepositoryMock) {
				client.FetchTicksCb = func(ctx context.Context, chunkSize int, contractAddress string, tickIDs []int64) ([]orderbookdomain.Tick, error) {
					return []orderbookdomain.Tick{
						{TickID: 1, TickState: orderbookdomain.TickState{
							BidValues: orderbookdomain.TickValues{
								EffectiveTotalAmountSwapped: "100",
							},
						}},
					}, nil
				}
				client.FetchTickUnrealizedCancelsCb = func(ctx context.Context, chunkSize int, contractAddress string, tickIDs []int64) ([]orderbookgrpcclientdomain.UnrealizedTickCancels, error) {
					return []orderbookgrpcclientdomain.UnrealizedTickCancels{
						{
							TickID: 1,
							UnrealizedCancelsState: orderbookdomain.UnrealizedCancels{
								BidUnrealizedCancels: osmomath.NewInt(100),
							},
						},
					}, nil
				}
				repository.StoreTicksFunc = func(poolID uint64, ticksMap map[int64]orderbookdomain.OrderbookTick) {
					// Assume ticks are correctly stored, no need for implementation here
				}
			},
			expectedError: nil,
		},
	}

	for _, tc := range testCases {
		s.Run(tc.name, func() {
			// Create instances of the mocks
			repository := mocks.OrderbookRepositoryMock{}
			tokensUsecase := mocks.TokensUsecaseMock{}
			client := mocks.OrderbookGRPCClientMock{}

			// Setup the mocks according to the test case
			usecase := orderbookusecase.New(&repository, &client, nil, &tokensUsecase, nil)
			if tc.setupMocks != nil {
				tc.setupMocks(usecase, &client, &repository)
			}

			// Call the method under test
			err := usecase.ProcessPool(context.Background(), tc.pool)

			// Assert the results
			if tc.expectedError != nil {
				s.Assert().Error(err)
				s.Assert().ErrorAs(err, tc.expectedError)
			} else {
				s.Assert().NoError(err)
			}
		})
	}
}

func (s *OrderbookUsecaseTestSuite) TestGetActiveOrders() {
	withGetAllCanonicalOrderbookPoolIDs := func(poolsUsecase *mocks.PoolsUsecaseMock) *mocks.PoolsUsecaseMock {
		poolsUsecase.GetAllCanonicalOrderbookPoolIDsFunc = func() ([]domain.CanonicalOrderBooksResult, error) {
			return []domain.CanonicalOrderBooksResult{
				{PoolID: 1},
			}, nil
		}

		return poolsUsecase
	}

	withGetMetadataByChainDenom := func(tokensusecase *mocks.TokensUsecaseMock) *mocks.TokensUsecaseMock {
		tokensusecase.GetMetadataByChainDenomFunc = func(chainDenom string) (domain.Token, error) {
			return domain.Token{}, nil
		}
		return tokensusecase
	}

	testCases := []struct {
		name                 string
		setupContext         func() context.Context
		setupMocks           func(usecase *orderbookusecase.OrderbookUseCaseImpl, orderbookrepository *mocks.OrderbookRepositoryMock, grpcclient *mocks.OrderbookGRPCClientMock, poolsUsecase *mocks.PoolsUsecaseMock, tokensusecase *mocks.TokensUsecaseMock)
		expectedError        error
		expectedIsBestEffort bool
	}{
		{
			name: "failed to get all canonical orderbook pool IDs",
			setupContext: func() context.Context {
				return context.Background()
			},
			setupMocks: func(usecase *orderbookusecase.OrderbookUseCaseImpl, orderbookrepository *mocks.OrderbookRepositoryMock, grpcclient *mocks.OrderbookGRPCClientMock, poolsUsecase *mocks.PoolsUsecaseMock, tokensusecase *mocks.TokensUsecaseMock) {
				poolsUsecase.GetAllCanonicalOrderbookPoolIDsFunc = func() ([]domain.CanonicalOrderBooksResult, error) {
					return nil, assert.AnError
				}
			},
			expectedError: &types.FailedGetAllCanonicalOrderbookPoolIDsError{},
		},
		{
			setupContext: func() context.Context {
				ctx, cancel := context.WithCancel(context.Background())
				cancel()
				return ctx
			},
			name: "context is done before processing all orderbooks",
			setupMocks: func(usecase *orderbookusecase.OrderbookUseCaseImpl, orderbookrepository *mocks.OrderbookRepositoryMock, grpcclient *mocks.OrderbookGRPCClientMock, poolsUsecase *mocks.PoolsUsecaseMock, tokensusecase *mocks.TokensUsecaseMock) {
				withGetAllCanonicalOrderbookPoolIDs(poolsUsecase)
			},
			expectedError: context.Canceled,
		},
		{
			name: "processOrderBookActiveOrders returns an error",
			setupContext: func() context.Context {
				return context.Background()
			},
			setupMocks: func(usecase *orderbookusecase.OrderbookUseCaseImpl, orderbookrepository *mocks.OrderbookRepositoryMock, grpcclient *mocks.OrderbookGRPCClientMock, poolsUsecase *mocks.PoolsUsecaseMock, tokensusecase *mocks.TokensUsecaseMock) {
				withGetAllCanonicalOrderbookPoolIDs(poolsUsecase)

				grpcclient.MockGetActiveOrdersCb = func(ctx context.Context, contractAddress string, ownerAddress string) (orderbookdomain.Orders, uint64, error) {
					return nil, 0, assert.AnError
				}
			},
			expectedError:        &types.FailedProcessingOrderbookActiveOrdersError{},
			expectedIsBestEffort: false,
		},
		{
			name: "isBestEffort set to true when one orderbook is processed with best effort",
			setupContext: func() context.Context {
				return context.Background()
			},
			setupMocks: func(usecase *orderbookusecase.OrderbookUseCaseImpl, orderbookrepository *mocks.OrderbookRepositoryMock, grpcclient *mocks.OrderbookGRPCClientMock, poolsUsecase *mocks.PoolsUsecaseMock, tokensusecase *mocks.TokensUsecaseMock) {
				withGetAllCanonicalOrderbookPoolIDs(poolsUsecase)

				grpcclient.MockGetActiveOrdersCb = func(ctx context.Context, contractAddress string, ownerAddress string) (orderbookdomain.Orders, uint64, error) {
					return orderbookdomain.Orders{
						{
							OrderId: 1,
						},
					}, 1, nil

				}

				withGetMetadataByChainDenom(tokensusecase)

				// Set is best effort to true
				orderbookrepository.GetTickByIDFunc = func(poolID uint64, tickID int64) (orderbookdomain.OrderbookTick, bool) {
					return orderbookdomain.OrderbookTick{}, false
				}
			},
			expectedError:        nil,
			expectedIsBestEffort: true,
		},
		{
			name: "successful retrieval of active orders",
			setupContext: func() context.Context {
				return context.Background()
			},
			setupMocks: func(usecase *orderbookusecase.OrderbookUseCaseImpl, orderbookrepository *mocks.OrderbookRepositoryMock, grpcclient *mocks.OrderbookGRPCClientMock, poolsUsecase *mocks.PoolsUsecaseMock, tokensusecase *mocks.TokensUsecaseMock) {
				withGetAllCanonicalOrderbookPoolIDs(poolsUsecase)

				grpcclient.MockGetActiveOrdersCb = func(ctx context.Context, contractAddress string, ownerAddress string) (orderbookdomain.Orders, uint64, error) {
					return orderbookdomain.Orders{
						{
							TickId:         cltypes.MaxTick,
							OrderId:        1,
							OrderDirection: "bid",
							Owner:          "owner1",
							Quantity:       "1000",
							PlacedQuantity: "1500",
							Etas:           "500",
							ClaimBounty:    "10",
							PlacedAt:       "1634764800000",
						},
					}, 1, nil

				}

				withGetMetadataByChainDenom(tokensusecase)

				tokensusecase.GetSpotPriceScalingFactorByDenomFunc = func(baseDenom, quoteDenom string) (osmomath.Dec, error) {
					return osmomath.NewDec(1), nil
				}

				orderbookrepository.GetTickByIDFunc = func(poolID uint64, tickID int64) (orderbookdomain.OrderbookTick, bool) {
					return orderbookdomain.OrderbookTick{
						TickState: orderbookdomain.TickState{
							BidValues: orderbookdomain.TickValues{
								EffectiveTotalAmountSwapped: "100",
							},
						},
						UnrealizedCancels: orderbookdomain.UnrealizedCancels{
							BidUnrealizedCancels: osmomath.NewInt(100),
						},
					}, true
				}
			},
			expectedError:        nil,
			expectedIsBestEffort: false,
		},
	}

	for _, tc := range testCases {
		s.Run(tc.name, func() {
			// Create instances of the mocks
			poolsUsecase := mocks.PoolsUsecaseMock{}
			orderbookRepository := mocks.OrderbookRepositoryMock{}
			client := mocks.OrderbookGRPCClientMock{}
			tokensusecase := mocks.TokensUsecaseMock{}

			// Setup the mocks according to the test case
			usecase := orderbookusecase.New(&orderbookRepository, &client, &poolsUsecase, &tokensusecase, &log.NoOpLogger{})
			if tc.setupMocks != nil {
				tc.setupMocks(usecase, &orderbookRepository, &client, &poolsUsecase, &tokensusecase)
			}

			ctx := tc.setupContext()

			// Call the method under test
			// We are not interested in the orders returned, it's tested
			// in the TestCreateFormattedLimitOrder.
			_, isBestEffort, err := usecase.GetActiveOrders(ctx, "address")

			// Assert the results
			if tc.expectedError != nil {
				s.Assert().Error(err)
				if errors.Is(err, tc.expectedError) {
					s.Assert().ErrorIs(err, tc.expectedError)
				} else {
					s.Assert().ErrorAs(err, tc.expectedError)
				}
			} else {
				s.Assert().NoError(err)
				s.Assert().Equal(tc.expectedIsBestEffort, isBestEffort)
			}
		})
	}
}

func (s *OrderbookUsecaseTestSuite) TestCreateFormattedLimitOrder() {
	getTickByIDFunc := func(effectiveTotalAmountSwapped string, unrealizedCancels int64, direction string) func(poolID uint64, tickID int64) (orderbookdomain.OrderbookTick, bool) {
		return func(poolID uint64, tickID int64) (orderbookdomain.OrderbookTick, bool) {
			tickValues := orderbookdomain.TickValues{
				EffectiveTotalAmountSwapped: effectiveTotalAmountSwapped,
			}

			tick := orderbookdomain.OrderbookTick{
				TickState:         orderbookdomain.TickState{},
				UnrealizedCancels: orderbookdomain.UnrealizedCancels{},
			}

			if direction == "bid" {
				tick.TickState.BidValues = tickValues
				if unrealizedCancels != 0 {
					tick.UnrealizedCancels.BidUnrealizedCancels = osmomath.NewInt(unrealizedCancels)
				}
			} else {
				tick.TickState.AskValues = tickValues
				if unrealizedCancels != 0 {
					tick.UnrealizedCancels.AskUnrealizedCancels = osmomath.NewInt(unrealizedCancels)
				}
			}

			return tick, true
		}
	}

	// Creates a new osmomath.Dec from a string
	// Panics if the string is invalid
	newDecFromStr := func(str string) osmomath.Dec {
		dec, err := osmomath.NewDecFromStr(str)
		s.Require().NoError(err)
		return dec
	}

	// Generates a string that overflows when converting to osmomath.Dec
	overflowDecStr := func() string {
		return "9223372036854775808" + strings.Repeat("0", 100000)
	}

	testCases := []struct {
		name          string
		poolID        uint64
		order         orderbookdomain.Order
		quoteAsset    orderbookdomain.Asset
		baseAsset     orderbookdomain.Asset
		setupMocks    func(orderbookRepo *mocks.OrderbookRepositoryMock, tokensUsecase *mocks.TokensUsecaseMock)
		expectedError error
		expectedOrder orderbookdomain.LimitOrder
	}{
		{
			name: "tick not found",
			order: orderbookdomain.Order{
				TickId: 99, // Non-existent tick ID
			},
			expectedError: &types.TickForOrderbookNotFoundError{},
			setupMocks: func(orderbookRepo *mocks.OrderbookRepositoryMock, tokensUsecase *mocks.TokensUsecaseMock) {
				orderbookRepo.GetTickByIDFunc = func(poolID uint64, tickID int64) (orderbookdomain.OrderbookTick, bool) {
					return orderbookdomain.OrderbookTick{}, false
				}
			},
		},
		{
			name: "error parsing quantity",
			order: orderbookdomain.Order{
				Quantity: "invalid", // Invalid quantity
			},
			expectedError: &types.ParsingQuantityError{},
			setupMocks: func(orderbookRepo *mocks.OrderbookRepositoryMock, tokensUsecase *mocks.TokensUsecaseMock) {
				orderbookRepo.GetTickByIDFunc = getTickByIDFunc("6431", 935, "ask")
			},
		},
		{
			name: "overflow in quantity",
			order: orderbookdomain.Order{
				Quantity:       overflowDecStr(),
				PlacedQuantity: "1500",
				Etas:           "500",
				ClaimBounty:    "10",
			},
			expectedError: &types.ParsingQuantityError{},
			setupMocks: func(orderbookRepo *mocks.OrderbookRepositoryMock, tokensUsecase *mocks.TokensUsecaseMock) {
				orderbookRepo.GetTickByIDFunc = getTickByIDFunc("500", 100, "bid")
			},
		},
		{
			name: "error parsing placed quantity",
			order: orderbookdomain.Order{
				Quantity:       "1000",
				PlacedQuantity: "invalid", // Invalid placed quantity
			},
			expectedError: &types.ParsingPlacedQuantityError{},
			setupMocks: func(orderbookRepo *mocks.OrderbookRepositoryMock, tokensUsecase *mocks.TokensUsecaseMock) {
				orderbookRepo.GetTickByIDFunc = getTickByIDFunc("813", 1331, "bid")
			},
		},
		{
			name: "overflow in placed quantity",
			order: orderbookdomain.Order{
				Quantity:       "1000",
				PlacedQuantity: overflowDecStr(),
				Etas:           "500",
				ClaimBounty:    "10",
			},
			expectedError: &types.ParsingPlacedQuantityError{},
			setupMocks: func(orderbookRepo *mocks.OrderbookRepositoryMock, tokensUsecase *mocks.TokensUsecaseMock) {
				orderbookRepo.GetTickByIDFunc = getTickByIDFunc("500", 100, "bid")
			},
		},
		{
			name: "placed quantity is zero",
			order: orderbookdomain.Order{
				Quantity:       "1000",
				PlacedQuantity: "0", // division by zero
			},
			expectedError: &types.InvalidPlacedQuantityError{},
			setupMocks: func(orderbookRepo *mocks.OrderbookRepositoryMock, tokensUsecase *mocks.TokensUsecaseMock) {
				orderbookRepo.GetTickByIDFunc = getTickByIDFunc("813", 1331, "bid")
			},
		},
		{
			name: "error getting spot price scaling factor",
			order: orderbookdomain.Order{
				Quantity:       "931",
				PlacedQuantity: "183",
			},
			expectedError: &types.GettingSpotPriceScalingFactorError{},
			setupMocks: func(orderbookRepo *mocks.OrderbookRepositoryMock, tokensUsecase *mocks.TokensUsecaseMock) {
				orderbookRepo.GetTickByIDFunc = getTickByIDFunc("130", 13, "ask")
				tokensUsecase.GetSpotPriceScalingFactorByDenomFunc = func(baseDenom, quoteDenom string) (osmomath.Dec, error) {
					return osmomath.Dec{}, assert.AnError // Simulate an error
				}
			},
		},
		{
			name: "error parsing bid effective total amount swapped",
			order: orderbookdomain.Order{
				Quantity:       "136",
				PlacedQuantity: "131",
				OrderDirection: "bid",
			},
			expectedError: &types.ParsingTickValuesError{},
			setupMocks: func(orderbookRepo *mocks.OrderbookRepositoryMock, tokensUsecase *mocks.TokensUsecaseMock) {
				orderbookRepo.GetTickByIDFunc = getTickByIDFunc("invalid", 13, "bid")
			},
		},
		{
			name: "error parsing ask effective total amount swapped",
			order: orderbookdomain.Order{
				Quantity:       "136",
				PlacedQuantity: "131",
				OrderDirection: "ask",
			},
			expectedError: &types.ParsingTickValuesError{},
			setupMocks: func(orderbookRepo *mocks.OrderbookRepositoryMock, tokensUsecase *mocks.TokensUsecaseMock) {
				orderbookRepo.GetTickByIDFunc = getTickByIDFunc("invalid", 1, "ask")
			},
		},
		{
			name: "error parsing bid unrealized cancels",
			order: orderbookdomain.Order{
				Quantity:       "103",
				PlacedQuantity: "153",
				OrderDirection: "bid",
			},
			expectedError: &types.ParsingUnrealizedCancelsError{},
			setupMocks: func(orderbookRepo *mocks.OrderbookRepositoryMock, tokensUsecase *mocks.TokensUsecaseMock) {
				orderbookRepo.GetTickByIDFunc = getTickByIDFunc("15", 0, "bid")
			},
		},
		{
			name: "error parsing ask unrealized cancels",
			order: orderbookdomain.Order{
				Quantity:       "133",
				PlacedQuantity: "313",
				OrderDirection: "ask",
			},
			expectedError: &types.ParsingUnrealizedCancelsError{},
			setupMocks: func(orderbookRepo *mocks.OrderbookRepositoryMock, tokensUsecase *mocks.TokensUsecaseMock) {
				orderbookRepo.GetTickByIDFunc = getTickByIDFunc("13", 0, "ask")
			},
		},
		{
			name: "error parsing etas",
			order: orderbookdomain.Order{
				Quantity:       "1000",
				PlacedQuantity: "1500",
				OrderDirection: "bid",
				Etas:           "invalid", // Invalid ETAs
			},
			expectedError: &types.ParsingEtasError{},
			setupMocks: func(orderbookRepo *mocks.OrderbookRepositoryMock, tokensUsecase *mocks.TokensUsecaseMock) {
				orderbookRepo.GetTickByIDFunc = getTickByIDFunc("386", 830, "bid")
			},
		},
		{
			name: "overflow in etas",
			order: orderbookdomain.Order{
				Quantity:       "13500",
				PlacedQuantity: "33500",
				OrderDirection: "bid",
				Etas:           "9223372036854775808", // overflow value for int64
				ClaimBounty:    "10",
			},
			expectedError: &types.ParsingEtasError{},
			setupMocks: func(orderbookRepo *mocks.OrderbookRepositoryMock, tokensUsecase *mocks.TokensUsecaseMock) {
				orderbookRepo.GetTickByIDFunc = getTickByIDFunc("500", 100, "bid")
			},
		},
		{
			name: "error converting tick to price",
			order: orderbookdomain.Order{
				TickId:         cltypes.MinCurrentTickV2 - 1, // Invalid tick ID
				Quantity:       "1000",
				PlacedQuantity: "1500",
				OrderDirection: "ask",
				Etas:           "100",
			},
			expectedError: &types.ConvertingTickToPriceError{},
			setupMocks: func(orderbookRepo *mocks.OrderbookRepositoryMock, tokensUsecase *mocks.TokensUsecaseMock) {
				orderbookRepo.GetTickByIDFunc = getTickByIDFunc("190", 150, "ask")
			},
		},
		{
			name: "error parsing placed_at",
			order: orderbookdomain.Order{
				TickId:         1,
				Quantity:       "1000",
				PlacedQuantity: "1500",
				OrderDirection: "ask",
				Etas:           "100",
				PlacedAt:       "invalid", // Invalid timestamp
			},
			expectedError: &types.ParsingPlacedAtError{},
			setupMocks: func(orderbookRepo *mocks.OrderbookRepositoryMock, tokensUsecase *mocks.TokensUsecaseMock) {
				orderbookRepo.GetTickByIDFunc = getTickByIDFunc("100", 100, "ask")
				tokensUsecase.GetSpotPriceScalingFactorByDenomFunc = func(baseDenom, quoteDenom string) (osmomath.Dec, error) {
					return osmomath.NewDec(10), nil
				}
			},
		},
		{
			name: "successful order processing",
			order: orderbookdomain.Order{
				TickId:         1,
				OrderId:        1,
				OrderDirection: "bid",
				Owner:          "owner1",
				Quantity:       "1000",
				PlacedQuantity: "1500",
				Etas:           "500",
				ClaimBounty:    "10",
				PlacedAt:       "1634764800000",
			},
			quoteAsset: orderbookdomain.Asset{Symbol: "ATOM", Decimals: 6},
			baseAsset:  orderbookdomain.Asset{Symbol: "OSMO", Decimals: 6},
			setupMocks: func(orderbookRepo *mocks.OrderbookRepositoryMock, tokensUsecase *mocks.TokensUsecaseMock) {
				orderbookRepo.GetTickByIDFunc = getTickByIDFunc("500", 100, "bid")
				tokensUsecase.GetSpotPriceScalingFactorByDenomFunc = func(baseDenom, quoteDenom string) (osmomath.Dec, error) {
					return osmomath.NewDec(1), nil
				}
			},
			expectedError: nil,
			expectedOrder: orderbookdomain.LimitOrder{
				TickId:           1,
				OrderId:          1,
				OrderDirection:   "bid",
				Owner:            "owner1",
				Quantity:         osmomath.NewDec(1000),
				Etas:             "500",
				ClaimBounty:      "10",
				PlacedQuantity:   osmomath.NewDec(1500),
				PlacedAt:         1634,
				Price:            newDecFromStr("1.000001000000000000"),
				PercentClaimed:   newDecFromStr("0.333333333333333333"),
				TotalFilled:      newDecFromStr("600"),
				PercentFilled:    newDecFromStr("0.400000000000000000"),
				OrderbookAddress: "someOrderbookAddress",
				Status:           "partiallyFilled",
				Output:           newDecFromStr("1499.998500001499998500"),
				QuoteAsset:       orderbookdomain.Asset{Symbol: "ATOM", Decimals: 6},
				BaseAsset:        orderbookdomain.Asset{Symbol: "OSMO", Decimals: 6},
			},
		},
	}

	for _, tc := range testCases {
		s.Run(tc.name, func() {
			// Create instances of the mocks
			orderbookRepo := mocks.OrderbookRepositoryMock{}
			tokensUsecase := mocks.TokensUsecaseMock{}

			// Setup the mocks according to the test case
			tc.setupMocks(&orderbookRepo, &tokensUsecase)

			// Initialize the use case with the mocks
			usecase := orderbookusecase.New(
				&orderbookRepo,
				nil,
				nil,
				&tokensUsecase,
				nil,
			)

			// Call the method under test
			result, err := usecase.CreateFormattedLimitOrder(tc.poolID, tc.order, tc.quoteAsset, tc.baseAsset, "someOrderbookAddress")

			// Assert the results
			if tc.expectedError != nil {
				s.Assert().Error(err)
				s.Assert().ErrorAs(err, tc.expectedError)
			} else {
				s.Assert().NoError(err)
				s.Assert().Equal(tc.expectedOrder, result)
			}
		})
	}
}<|MERGE_RESOLUTION|>--- conflicted
+++ resolved
@@ -2,11 +2,8 @@
 
 import (
 	"context"
-<<<<<<< HEAD
+	"strings"
 	"errors"
-=======
-	"strings"
->>>>>>> 2b33f770
 	"testing"
 
 	"github.com/stretchr/testify/assert"
