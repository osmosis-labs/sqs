--- conflicted
+++ resolved
@@ -20,7 +20,6 @@
 func init() {
 	if viper.GetBool(`debug`) {
 		log.Println("Service RUN on DEBUG mode")
-<<<<<<< HEAD
 	}
 }
 
@@ -43,31 +42,7 @@
 	if err := viper.Unmarshal(&config); err != nil {
 		fmt.Println("Error unmarshalling config:", err)
 		return
-=======
->>>>>>> 2b9cc12b
-	}
-
-<<<<<<< HEAD
-	fmt.Println("config", config)
-	fmt.Println(config.Router)
-=======
-func main() {
-	configPath := flag.String("config", "config.json", "config file location")
-
-	// Parse the command-line arguments
-	flag.Parse()
-
-	fmt.Println("configPath", *configPath)
-
-	viper.SetConfigFile(*configPath)
-	err := viper.ReadInConfig()
-	if err != nil {
-		panic(err)
-	}
-
-	dbHost := viper.GetString(`database.host`)
-	dbPort := viper.GetString(`database.port`)
->>>>>>> 2b9cc12b
+  }
 
 	// Handle SIGINT and SIGTERM signals to initiate shutdown
 	exitChan := make(chan os.Signal, 1)
