--- conflicted
+++ resolved
@@ -25,11 +25,7 @@
 		MaxRoutes:                        5,
 		MaxSplitRoutes:                   3,
 		MaxSplitIterations:               10,
-<<<<<<< HEAD
-		MinPoolLiquidityCap:              100,
-=======
 		MinPoolLiquidityCap:              100, // The denomination assummed is set by Pricing.DefaultHumanDenom
->>>>>>> eb17d651
 		RouteCacheEnabled:                false,
 		CandidateRouteCacheExpirySeconds: 600, // 10 minutes
 		RankedRouteCacheExpirySeconds:    300, // 5 minutes
@@ -49,16 +45,10 @@
 		CacheExpiryMs:          2000, // 2 seconds.
 		DefaultQuoteHumanDenom: "usdc",
 
-<<<<<<< HEAD
-		MaxPoolsPerRoute:    4,
-		MaxRoutes:           5,
-		MinPoolLiquidityCap: 50,
-=======
 		MaxPoolsPerRoute:       4,
 		MaxRoutes:              5,
 		MinPoolLiquidityCap:    50,
 		CoingeckoUrl:           "https://prices.osmosis.zone/api/v3/simple/price",
 		CoingeckoQuoteCurrency: "usd",
->>>>>>> eb17d651
 	},
 }