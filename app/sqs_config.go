package main

import (
	"github.com/osmosis-labs/sqs/domain"
)

// DefaultConfig defines the default config for the sidecar query server.
var DefaultConfig = domain.Config{
	ServerAddress: ":9092",

	LoggerFilename:     "sqs.log",
	LoggerIsProduction: true,
	LoggerLevel:        "info",

	ChainGRPCGatewayEndpoint:   "http://localhost:26657",
	ChainID:                    "osmosis-1",
	ChainRegistryAssetsFileURL: "https://raw.githubusercontent.com/osmosis-labs/assetlists/main/osmosis-1/generated/frontend/assetlist.json",

	Router: &domain.RouterConfig{
		PreferredPoolIDs:                 []uint64{},
		MaxPoolsPerRoute:                 4,
		MaxRoutes:                        5,
		MaxSplitRoutes:                   3,
		MinPoolLiquidityCap:              100, // The denomination assummed is set by Pricing.DefaultHumanDenom
		RouteCacheEnabled:                false,
		CandidateRouteCacheExpirySeconds: 600, // 10 minutes
		RankedRouteCacheExpirySeconds:    300, // 5 minutes
<<<<<<< HEAD

		EnableOverwriteRoutesCache: false,

		DynamicMinLiquidityCapFiltersDesc: []domain.DynamicMinLiquidityCapFilterEntry{},
=======
>>>>>>> ebbff3bb
	},
	Pools: &domain.PoolsConfig{
		// This is what we have on mainnet as of Jan 2024.
		TransmuterCodeIDs:      []uint64{148},
		GeneralCosmWasmCodeIDs: []uint64{},
	},

	Pricing: &domain.PricingConfig{
		DefaultSource:          domain.ChainPricingSourceType,
		CacheExpiryMs:          2000, // 2 seconds.
		DefaultQuoteHumanDenom: "usdc",

		MaxPoolsPerRoute:       4,
		MaxRoutes:              5,
		MinPoolLiquidityCap:    50,
		CoingeckoUrl:           "https://prices.osmosis.zone/api/v3/simple/price",
		CoingeckoQuoteCurrency: "usd",
	},
}<|MERGE_RESOLUTION|>--- conflicted
+++ resolved
@@ -25,13 +25,6 @@
 		RouteCacheEnabled:                false,
 		CandidateRouteCacheExpirySeconds: 600, // 10 minutes
 		RankedRouteCacheExpirySeconds:    300, // 5 minutes
-<<<<<<< HEAD
-
-		EnableOverwriteRoutesCache: false,
-
-		DynamicMinLiquidityCapFiltersDesc: []domain.DynamicMinLiquidityCapFilterEntry{},
-=======
->>>>>>> ebbff3bb
 	},
 	Pools: &domain.PoolsConfig{
 		// This is what we have on mainnet as of Jan 2024.
