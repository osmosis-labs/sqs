package main

import (
	"github.com/osmosis-labs/sqs/domain"
)

// DefaultConfig defines the default config for the sidecar query server.
var DefaultConfig = domain.Config{
	StorageHost: "localhost",
	StoragePort: "6379",

	ServerAddress: ":9092",

	LoggerFilename:     "sqs.log",
	LoggerIsProduction: true,
	LoggerLevel:        "info",

	ChainGRPCGatewayEndpoint:   "http://localhost:26657",
	ChainID:                    "osmosis-1",
	ChainRegistryAssetsFileURL: "https://raw.githubusercontent.com/osmosis-labs/assetlists/main/osmosis-1/generated/frontend/assetlist.json",

	Router: &domain.RouterConfig{
		PreferredPoolIDs:                 []uint64{},
		MaxPoolsPerRoute:                 4,
		MaxRoutes:                        5,
		MaxSplitRoutes:                   3,
		MaxSplitIterations:               10,
		MinPoolLiquidityCap:              100, // The denomination assummed is set by Pricing.DefaultHumanDenom
		RouteCacheEnabled:                false,
		CandidateRouteCacheExpirySeconds: 600, // 10 minutes
		RankedRouteCacheExpirySeconds:    300, // 5 minutes

		EnableOverwriteRoutesCache: false,
	},
	Pools: &domain.PoolsConfig{
		// This is what we have on mainnet as of Jan 2024.
		TransmuterCodeIDs:      []uint64{148},
		GeneralCosmWasmCodeIDs: []uint64{},
	},

	Pricing: &domain.PricingConfig{
		DefaultSource:          domain.ChainPricingSourceType,
		CacheExpiryMs:          2000, // 2 seconds.
		DefaultQuoteHumanDenom: "usdc",

<<<<<<< HEAD
		MaxPoolsPerRoute:    4,
		MaxRoutes:           5,
		MinPoolLiquidityCap: 50,
=======
		MaxPoolsPerRoute:       4,
		MaxRoutes:              5,
		MinOSMOLiquidity:       50,
		CoingeckoUrl:           "https://prices.osmosis.zone/api/v3/simple/price",
		CoingeckoQuoteCurrency: "usd",
>>>>>>> 439b071a
	},
}<|MERGE_RESOLUTION|>--- conflicted
+++ resolved
@@ -43,16 +43,10 @@
 		CacheExpiryMs:          2000, // 2 seconds.
 		DefaultQuoteHumanDenom: "usdc",
 
-<<<<<<< HEAD
-		MaxPoolsPerRoute:    4,
-		MaxRoutes:           5,
-		MinPoolLiquidityCap: 50,
-=======
 		MaxPoolsPerRoute:       4,
 		MaxRoutes:              5,
-		MinOSMOLiquidity:       50,
+		MinPoolLiquidityCap:    50,
 		CoingeckoUrl:           "https://prices.osmosis.zone/api/v3/simple/price",
 		CoingeckoQuoteCurrency: "usd",
->>>>>>> 439b071a
 	},
 }