{
    // Use IntelliSense to learn about possible attributes.
    // Hover to view descriptions of existing attributes.
    // For more information, visit: https://go.microsoft.com/fwlink/?linkid=830387
    "version": "0.2.0",
    "configurations": [
        {
            "name": "Launch Package",
            "type": "go",
            "request": "launch",
            "mode": "auto",
            "program": "${workspaceFolder}/app",
            "args": ["--config", "config.json", "--host", "sqs-dev", "--debug", "true"],
            "cwd": "${workspaceFolder}",
        },
        {
            // See README.md#Debugging for more information
            "name": "Debug Docker Container",
            "type": "go",
            "request": "attach",
            "mode": "remote",
            "port": 4000,
            "host": "127.0.0.1"
        },
        {
            "name": "router/usecase",
            "type": "go",
            "request": "launch",
            "mode": "test",
            "program": "${workspaceFolder}/router/usecase",
            "args": [
                "-test.timeout",
                "30m",
                "-test.run",
                "TestRouterTestSuite/TestGetOptimalQuote_Mainnet/allUSDT",
                "-test.v"
            ],
        },
        {
            "name": "router/delivery/http",
            "type": "go",
            "request": "launch",
            "mode": "test",
            "program": "${workspaceFolder}/router/delivery/http",
            "args": [
                "-test.timeout",
                "30m",
                "-test.run",
                "TestRouterHandlerSuite/TestGetMinPoolLiquidityCapFilter",
                "-test.v"
            ],
        },
        {
            "name": "ingest/usecase",
            "type": "go",
            "request": "launch",
            "mode": "test",
            "program": "${workspaceFolder}/ingest/usecase",
            "args": [
                "-test.timeout",
                "30m",
                "-test.run",
                "TestIngestUseCaseTestSuite/TestTransferDenomLiquidityMap",
                "-test.v"
            ],
        },
        {
            "name": "tokens/usecase",
            "type": "go",
            "request": "launch",
            "mode": "test",
            "program": "${workspaceFolder}/tokens/usecase",
            "args": [
                "-test.timeout",
                "30m",
                "-test.run",
                "TestTokensUseCaseTestSuite/TestGetPrices_Chain_Specific",
                "-test.v"
            ],
        },
        {
            "name": "tokens/usecase/pricing/worker Pricing",
            "type": "go",
            "request": "launch",
            "mode": "test",
            "program": "${workspaceFolder}/tokens/usecase/pricing/worker",
            "args": [
                "-test.timeout",
                "30m",
                "-test.run",
                "TestPricingWorkerTestSuite/TestGetPrices_Chain_FindUnsupportedTokens",
                "-test.v"
            ],
        },
        {
            "name": "tokens/usecase/pricing/worker Liquidity",
            "type": "go",
            "request": "launch",
            "mode": "test",
            "program": "${workspaceFolder}/tokens/usecase/pricing/worker",
            "args": [
                "-test.timeout",
                "30m",
                "-test.run",
                "TestPoolLiquidityComputeWorkerSuite/TestOnPricingUpdate",
                "-test.v"
            ],
        },
        {
            "name": "router/usecase/pools",
            "type": "go",
            "request": "launch",
            "mode": "test",
            "program": "${workspaceFolder}/router/usecase/pools",
            "args": [
                "-test.timeout",
                "30m",
                "-test.run",
                "TestRoutablePoolTestSuite/TestSpotPriceQuoteCalculator_Calculate",
                "-test.v"
            ],
        },
        {
            "name": "SQS E2E",
            "type": "debugpy",
            "request": "launch",
            "module": "pytest",
            "args": [
                "-v",
<<<<<<< HEAD
                // "tests/test_pools.py::TestPools::test_pools[http://localhost:9092-1278]"
                "tests/test_pools.py"
=======
                "tests/test_router_quote.py::TestQuote::test_usdc_in_high_liq_out[http://localhost:9092-371590ibc/D189335C6E4A68B513C10AB227BF1C1D38C746766278BA3EEB4FB14124F1D858]",
>>>>>>> 4d44cc81
            ],
            "console": "integratedTerminal",
            "justMyCode": true,
            "python": "${workspaceFolder}/tests/venv/bin/python3"
        }
    ]
}<|MERGE_RESOLUTION|>--- conflicted
+++ resolved
@@ -127,12 +127,8 @@
             "module": "pytest",
             "args": [
                 "-v",
-<<<<<<< HEAD
                 // "tests/test_pools.py::TestPools::test_pools[http://localhost:9092-1278]"
                 "tests/test_pools.py"
-=======
-                "tests/test_router_quote.py::TestQuote::test_usdc_in_high_liq_out[http://localhost:9092-371590ibc/D189335C6E4A68B513C10AB227BF1C1D38C746766278BA3EEB4FB14124F1D858]",
->>>>>>> 4d44cc81
             ],
             "console": "integratedTerminal",
             "justMyCode": true,
