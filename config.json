--- conflicted
+++ resolved
@@ -20,17 +20,13 @@
       "min-pool-liquidity-cap": 1000,
       "route-cache-enabled": true,
       "candidate-route-cache-expiry-seconds": 1200,
-<<<<<<< HEAD
-      "ranked-route-cache-expiry-seconds": 600,
+      "ranked-route-cache-expiry-seconds": 45,
       "dynamic-min-liquidity-cap-filters-desc": [
         {
             "min-tokens-capitalization": 1000000,
             "filter-value": 75000
         }
       ]
-=======
-      "ranked-route-cache-expiry-seconds": 45
->>>>>>> 560cdc06
     },
     "pools": {
         "transmuter-code-ids": [
