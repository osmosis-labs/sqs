{
    "debug": true,
    "server-address": ":9092",
    "timeout-duration-secs": 2,
    "logger-filename": "sqs.log",
    "logger-is-production": true,
    "logger-level": "info",
    "grpc-gateway-endpoint": "http://localhost:26657",
    "chain-id": "osmosis-1",
    "chain-registry-assets-url": "https://raw.githubusercontent.com/osmosis-labs/assetlists/main/osmosis-1/generated/frontend/assetlist.json",
    "router": {
<<<<<<< HEAD
      "preferred-pool-ids": [],
      "max-pools-per-route": 4,
      "max-routes": 20,
      "max-split-routes": 3,
      "max-split-iterations": 10,
      "min-pool-liquidity-cap": 1000,
      "route-cache-enabled": true,
      "candidate-route-cache-expiry-seconds": 1200,
      "ranked-route-cache-expiry-seconds": 600
=======
        "preferred-pool-ids": [],
        "max-pools-per-route": 4,
        "max-routes": 20,
        "max-split-routes": 3,
        "max-split-iterations": 10,
        "min-osmo-liquidity": 1000000000,
        "route-cache-enabled": true,
        "candidate-route-cache-expiry-seconds": 1200,
        "ranked-route-cache-expiry-seconds": 600
>>>>>>> 187ad1b7
    },
    "pools": {
        "transmuter-code-ids": [
            148,
            254
        ],
        "general-cosmwasm-code-ids": [
            503,
            572,
            773,
            641
        ]
    },
    "pricing": {
        "cache-expiry-ms": 2000,
        "default-source": 0,
        "default-quote-human-denom": "usdc",
        "max-pools-per-route": 4,
        "max-routes": 5,
        "min-pool-liquidity-cap": 50
    },
    "grpc-ingester": {
        "enabled": true,
        "max-receive-msg-size-bytes": 26214400,
        "server-address": ":50051",
        "server-connection-timeout-seconds": 10
    },
    "otel": {
        "dsn": "",
        "sample-rate": 1,
        "enable-tracing": true,
        "traces-sample-rate": 1,
        "profiles-sample-rate": 1,
        "environment": "sqs-dev",
        "custom-sample-rate": {
            "/router/quote": 1,
            "other": 0
        }
    },
    "cors": {
        "allowed-headers": "Origin, Accept, Content-Type, X-Requested-With, X-Server-Time, Origin, Accept, Content-Type, X-Requested-With, X-Server-Time, Accept-Encoding, sentry-trace, baggage",
        "allowed-methods": "HEAD, GET, POST, HEAD, GET, POST, DELETE, OPTIONS, PATCH, PUT",
        "allowed-origin": "*"
    }
}<|MERGE_RESOLUTION|>--- conflicted
+++ resolved
@@ -9,7 +9,6 @@
     "chain-id": "osmosis-1",
     "chain-registry-assets-url": "https://raw.githubusercontent.com/osmosis-labs/assetlists/main/osmosis-1/generated/frontend/assetlist.json",
     "router": {
-<<<<<<< HEAD
       "preferred-pool-ids": [],
       "max-pools-per-route": 4,
       "max-routes": 20,
@@ -19,17 +18,6 @@
       "route-cache-enabled": true,
       "candidate-route-cache-expiry-seconds": 1200,
       "ranked-route-cache-expiry-seconds": 600
-=======
-        "preferred-pool-ids": [],
-        "max-pools-per-route": 4,
-        "max-routes": 20,
-        "max-split-routes": 3,
-        "max-split-iterations": 10,
-        "min-osmo-liquidity": 1000000000,
-        "route-cache-enabled": true,
-        "candidate-route-cache-expiry-seconds": 1200,
-        "ranked-route-cache-expiry-seconds": 600
->>>>>>> 187ad1b7
     },
     "pools": {
         "transmuter-code-ids": [
