{
    "swagger": "2.0",
    "info": {
        "title": "Osmosis Sidecar Query Server Example API",
        "contact": {},
        "version": "1.0"
    },
    "paths": {
        "/pools": {
            "get": {
                "description": "Returns a list of pools if the IDs parameter is not given. Otherwise,\nit batch fetches specific pools by the given pool IDs parameter.",
                "produces": [
                    "application/json"
                ],
                "summary": "Get pool(s) information",
                "operationId": "get-pools",
                "parameters": [
                    {
                        "type": "string",
                        "description": "Comma-separated list of pool IDs to fetch, e.g., '1,2,3'",
                        "name": "IDs",
                        "in": "query"
                    }
                ],
                "responses": {
                    "200": {
                        "description": "List of pool(s) details",
                        "schema": {
                            "type": "array",
                            "items": {}
                        }
                    }
                }
            }
        },
        "/router/custom-direct-quote": {
            "get": {
                "description": "Call does not search for the route rather directly computes the quote for the given poolID.",
                "produces": [
                    "application/json"
                ],
                "summary": "Compute the quote for the given poolID",
                "operationId": "get-direct-quote",
                "parameters": [
                    {
                        "type": "string",
                        "example": "5OSMO",
                        "description": "String representation of the sdk.Coin for the token in.",
                        "name": "tokenIn",
                        "in": "query",
                        "required": true
                    },
                    {
                        "type": "string",
                        "example": "ATOM,USDC",
                        "description": "String representing the list of the token denom out separated by comma.",
                        "name": "tokenOutDenom",
                        "in": "query",
                        "required": true
                    },
                    {
                        "type": "string",
                        "example": "1,2,3",
                        "description": "String representing list of the pool ID.",
                        "name": "poolID",
                        "in": "query",
                        "required": true
                    },
                    {
                        "type": "boolean",
                        "description": "Boolean flag indicating whether to apply exponents to the spot price. False by default.",
                        "name": "applyExponents",
                        "in": "query"
                    }
                ],
                "responses": {
                    "200": {
                        "description": "The computed best route quote",
                        "schema": {}
                    }
                }
            }
        },
        "/router/quote": {
            "get": {
                "description": "returns the best quote it can compute for the given tokenIn and tokenOutDenom.",
                "produces": [
                    "application/json"
                ],
                "summary": "Optimal Quote",
                "operationId": "get-route-quote",
                "parameters": [
                    {
                        "type": "string",
                        "description": "String representation of the sdk.Coin for the token in.",
                        "name": "tokenIn",
                        "in": "query",
                        "required": true
                    },
                    {
                        "type": "string",
                        "description": "String representing the denom of the token out.",
                        "name": "tokenOutDenom",
                        "in": "query",
                        "required": true
                    },
                    {
                        "type": "boolean",
                        "description": "Boolean flag indicating whether to return single routes (no splits). False (splits enabled) by default.",
                        "name": "singleRoute",
                        "in": "query"
                    },
                    {
                        "type": "boolean",
                        "description": "Boolean flag indicating whether the given denoms are human readable or not. Human denoms get converted to chain internally",
                        "name": "humanDenoms",
                        "in": "query",
                        "required": true
                    },
                    {
                        "type": "boolean",
                        "description": "Boolean flag indicating whether to apply exponents to the spot price. False by default.",
                        "name": "applyExponents",
                        "in": "query"
                    }
                ],
                "responses": {
                    "200": {
                        "description": "The computed best route quote",
                        "schema": {}
                    }
                }
            }
        },
        "/router/routes": {
            "get": {
                "description": "returns all routes that can be used for routing from tokenIn to tokenOutDenom.",
                "produces": [
                    "application/json"
                ],
                "summary": "Token Routing Information",
                "operationId": "get-router-routes",
                "parameters": [
                    {
                        "type": "string",
                        "description": "The string representation of the denom of the token in",
                        "name": "tokenIn",
                        "in": "query",
                        "required": true
                    },
                    {
                        "type": "string",
                        "description": "The string representation of the denom of the token out",
                        "name": "tokenOutDenom",
                        "in": "query",
                        "required": true
                    },
                    {
                        "type": "boolean",
                        "description": "Boolean flag indicating whether the given denoms are human readable or not. Human denoms get converted to chain internally",
                        "name": "humanDenoms",
                        "in": "query",
                        "required": true
                    }
                ],
                "responses": {
                    "200": {
                        "description": "An array of possible routing options",
                        "schema": {
                            "type": "array",
                            "items": {
                                "$ref": "#/definitions/sqsdomain.CandidateRoutes"
                            }
                        }
                    }
                }
            }
        },
        "/tokens/metadata": {
            "get": {
                "description": "returns token metadata with chain denom, human denom, and precision.\nFor testnet, uses osmo-test-5 asset list. For mainnet, uses osmosis-1 asset list.\nSee `config.json` and `config-testnet.json` in root for details.",
                "produces": [
                    "application/json"
                ],
                "summary": "Token Metadata",
                "operationId": "get-token-metadata",
                "parameters": [
                    {
                        "type": "string",
                        "description": "List of denoms where each can either be a human denom or a chain denom",
                        "name": "denoms",
                        "in": "query"
                    }
                ],
                "responses": {
                    "200": {
                        "description": "Success",
                        "schema": {
                            "type": "object",
                            "additionalProperties": {
                                "$ref": "#/definitions/domain.Token"
                            }
                        }
                    }
                }
            }
        },
        "/tokens/pool-metadata": {
            "get": {
                "description": "returns pool denom metadata. As of today, this metadata is represented by the local market cap of the token computed over all Osmosis pools.\nFor testnet, uses osmo-test-5 asset list. For mainnet, uses osmosis-1 asset list.\nSee `config.json` and `config-testnet.json` in root for details.",
                "produces": [
                    "application/json"
                ],
                "summary": "Pool Denom Metadata",
                "operationId": "get-pool-denom-metadata",
                "parameters": [
                    {
                        "type": "string",
                        "description": "List of denoms where each can either be a human denom or a chain denom",
                        "name": "denoms",
                        "in": "query"
                    },
                    {
                        "type": "boolean",
                        "description": "Boolean flag indicating whether the given denoms are human readable or not. Human denoms get converted to chain internally",
                        "name": "humanDenoms",
                        "in": "query",
                        "required": true
                    }
                ],
                "responses": {}
            }
        },
        "/tokens/prices": {
            "get": {
                "description": "Given a list of base denominations, this endpoint returns the spot price with a system-configured quote denomination.",
                "consumes": [
                    "application/json"
                ],
                "produces": [
                    "application/json"
                ],
                "summary": "Get prices",
                "parameters": [
                    {
                        "type": "string",
                        "description": "Comma-separated list of base denominations (human-readable or chain format based on humanDenoms parameter)",
                        "name": "base",
                        "in": "query",
                        "required": true
                    },
                    {
                        "type": "boolean",
                        "description": "Specify true if input denominations are in human-readable format; defaults to false",
                        "name": "humanDenoms",
                        "in": "query"
                    },
                    {
                        "type": "integer",
                        "description": "Specify the pricing source. Values can be 0 (chain) or 1 (coingecko); default to 0 (chain)",
                        "name": "pricingSource",
                        "in": "query"
                    }
                ],
                "responses": {
                    "200": {
                        "description": "A map where each key is a base denomination (on-chain format), containing another map with a key as the quote denomination (on-chain format) and the value as the spot price.",
                        "schema": {
                            "type": "object",
                            "additionalProperties": {
                                "type": "object",
                                "additionalProperties": {
                                    "type": "string"
                                }
                            }
                        }
                    }
                }
            }
        }
    },
    "definitions": {
        "domain.Token": {
            "type": "object",
            "properties": {
                "coingeckoId": {
                    "type": "string"
                },
<<<<<<< HEAD
                "is_unlisted": {
                    "description": "IsUnlisted is true if the token is unlisted.",
                    "type": "boolean"
                },
                "precision": {
=======
                "decimals": {
>>>>>>> a72de9f8
                    "description": "Precision is the precision of the token.",
                    "type": "integer"
                },
                "preview": {
                    "description": "IsUnlisted is true if the token is unlisted.",
                    "type": "boolean"
                },
                "symbol": {
                    "description": "HumanDenom is the human readable denom.",
                    "type": "string"
                }
            }
        },
        "sqsdomain.CandidatePool": {
            "type": "object",
            "properties": {
                "id": {
                    "type": "integer"
                },
                "tokenOutDenom": {
                    "type": "string"
                }
            }
        },
        "sqsdomain.CandidateRoute": {
            "type": "object",
            "properties": {
                "pools": {
                    "type": "array",
                    "items": {
                        "$ref": "#/definitions/sqsdomain.CandidatePool"
                    }
                }
            }
        },
        "sqsdomain.CandidateRoutes": {
            "type": "object",
            "properties": {
                "routes": {
                    "type": "array",
                    "items": {
                        "$ref": "#/definitions/sqsdomain.CandidateRoute"
                    }
                },
                "uniquePoolIDs": {
                    "type": "object",
                    "additionalProperties": {
                        "type": "object"
                    }
                }
            }
        }
    }
}<|MERGE_RESOLUTION|>--- conflicted
+++ resolved
@@ -286,15 +286,11 @@
                 "coingeckoId": {
                     "type": "string"
                 },
-<<<<<<< HEAD
                 "is_unlisted": {
                     "description": "IsUnlisted is true if the token is unlisted.",
                     "type": "boolean"
                 },
-                "precision": {
-=======
                 "decimals": {
->>>>>>> a72de9f8
                     "description": "Precision is the precision of the token.",
                     "type": "integer"
                 },
