--- conflicted
+++ resolved
@@ -180,15 +180,9 @@
 
 ### E2E Test
 
-<<<<<<< HEAD
-# Run E2E tests in verbose mode (-s)
-e2e-run-dev:
-	pytest -s
-=======
 # Run E2E tests in verbose mode (-s) -n 4 concurrent workers
 e2e-run-dev:
 	pytest -s -n 4
->>>>>>> 5062373f
 
 #### E2E Python Setup
 
