<!--
Guiding Principles:

Changelogs are for humans, not machines.
There should be an entry for every single version.
The same types of changes should be grouped.
Versions and sections should be linkable.
The latest version comes first.
The release date of each version is displayed.
Mention whether you follow Semantic Versioning.

Usage:

Change log entries are to be added to the Unreleased section under the
appropriate stanza (see below). Each entry should ideally include a tag and
the Github issue reference in the following format:

* (<tag>) \#<issue-number> message

The issue numbers will later be link-ified during the release process so you do
not have to worry about including a link manually, but you can if you wish.

Types of changes (Stanzas):

"Features" for new features.
"Improvements" for changes in existing functionality.
"Deprecated" for soon-to-be removed features.
"Bug Fixes" for any bug fixes.
"Client Breaking" for breaking CLI commands and REST routes used by end-users.
"API Breaking" for breaking exported APIs used by developers building on SDK.
"State Machine Breaking" for any changes that result in a different AppState
given same genesisState and txList.
Ref: https://keepachangelog.com/en/1.0.0/
-->

# Changelog

## v25.0.0

<<<<<<< HEAD
- [SQS-Routing] API to force quote over a given route
=======
- Create a config for pricing worker min liquidity capitalization and set it to 5 USD by default.
>>>>>>> d63e8c93
- [Dynamic Min Liquidity] new ingester methods for acquiring necessary metadata.
- bugfix: PoolWrapper Validate panic
- SQS: Fix /version endpoint and let it work in containers
- Alloyed pool support

**Note**: we jumped major versions from v19 to v26 to be compatible with the chain.

## v0.19.1

- Record errors with OpenTelemetry.

## v0.19.0

- Ingester data transformations for dynamic min liquidity.
- Optimize dynamic splits by caching repeated calls within callback.
- Remove queue from pricing worker
- Return single route quote if split quote fails
- CoinGecko pricing source support
- Flight recording of slow requests and dependency updates
- Consistently rename min liqudity filter across pool models & configs to min pool liquidity capitalization (cap)
- Validate token in and out in /router quote endpoints to ensure that they are not equal to each other & clean up tokens/prices
- Hack to fallback to precision of 18 when estimating spot price for Astroport pools via quotes.

## 0.18.5

- Asset list V2 integration

## 0.18.4

-   Reduce cardinality of duration metrics
-   Clean up chain pricing
-   Charge taker fee for transmuter pools

## v0.17.11 & 0.18.3

-   Fix Astroport PCL spot price bug - failure to utilize token out denom for quote estimate in edge cases
-   Fix pricing bug where we would incorrectly apply scaling factor to the price
    that is already correctly scaled when computing the price using the alternative (quote-based) method.

## v0.17.10

-   /config-private endpoint, mask OTEL config in /config endpoint

## v0.17.9

Fixes for pricing cache and min liquidity param

## v0.17.8

-   Rebuild image from new dockerfile

## v0.17.7

-   Custom sample rate config

## v0.17.5

-   Propagate --host CLI config for Sentry

## v0.17.4

-   Cache no candidate or ranked routes

## v0.17.3

-   Skip pool filtering if min osmo liquidity is zero

## v0.17.2

-   Fix bug with max split routes parameter

## v0.17.0

-   Pricing ingest worker
-   Remove support for unlisted tokens in the router and for prices
-   Healthcheck observes price updates
-   Never expire cache for USDC prices as they are computed in the background on every block where update occurred

## v0.16.0

-   Pricing options; pricing source wiring at the app level
-   Router options; remove GetOptimalQuoteFromConfig API.
-   Fetch only required taker fees instead of all.
-   Pre-allocate buffers in GetCandidateRoutes
-   Unsafe cast in GetCandidateRoutes for performance
-   Use slice instead of map in GetCandidateRoutes for performance
-   More performance tricks in GetCandidateRoutes
-   Cache zero routes for lower TTL if none found between token A and B
-   Validate chain denom parameters in /quote and /routes and /prices

## v0.15.0

-   Sentry CORS config
-   v24 import paths
-   Speedup for Order of Magnitude
-   Remove redundant allocations
-   LRU cache for tick to sqrt price

## v0.14.5

Add CORS header for Sentry

## v0.14.4

Nanosecond block process duration metric

## v0.14.3

Register ingest Prometheus metrics.

## v0.14.2

Expose port 50052 on Docker image

## v0.14.1

Sentry tracing config for /router/quote

## v0.14.0

ADR-006 stage 2 - GRPC Ingest Refactor

## v0.13.2

Revert Astroport spot price hot fix.
https://wallet.keplr.app/chains/osmosis/proposals/762

## v0.13.1

-   [#160](https://github.com/osmosis-labs/sqs/pull/160) Custom sampling rate per endpoint.

## v0.13.0

-   [#158](https://github.com/osmosis-labs/sqs/pull/158) Integrate Sentry & add new configs.

## v0.12.0

-   [#143](https://github.com/osmosis-labs/sqs/pull/143) light clean ups from the data ingest refactor.
-   [#148](https://github.com/osmosis-labs/sqs/pull/148) white whale switch of base and quote denoms in spot price.
-   [#147](https://github.com/osmosis-labs/sqs/pull/147) GRPC ingester config, code gen and wiring.

## v0.11.1

Attempt transmuter fix

## v0.11.0

Fix excessive price impact bug.

## v0.10.0

-   [#108](https://github.com/osmosis-labs/sqs/pull/107) Add code id (omitempty) to /quote route response
-   [#107](https://github.com/osmosis-labs/sqs/pull/107) Invert spot price in quotes. Break quote API

## v0.9.1

Hot fix for white whale base quote confusion

## v0.9.0

-   Support all asset list v1 tokens
-   Use spot price in pricing

## v0.8.4

Hot fix for astroport PCL base quote confusion

## v0.8.3

Fix for CW pools filtering

## v0.8.2

Do not error on spot price error in results, return zero instead.

## v0.8.1

Deprioritize non-transmuter pools

Fixes cosmwasm pools config issue where unsupported pools were getting into the router and breaking it.

## v0.7.3

Fixes cosmwasm pools config issue where unsupported pools were getting into the router and breaking it.

## v0.7.2

-   [#100](https://github.com/osmosis-labs/sqs/pull/100) Format in over out spot price in quotes.

## v0.7.0

-   [#99](https://github.com/osmosis-labs/sqs/pull/99) Move candidate routes cache out of Redis. Remove route overwrite

Various performance improvement optimizations.

## v0.6.0

-   [#85](https://github.com/osmosis-labs/sqs/pull/85) /tokens/prices endpoint

## v0.5.0

Human readable denom params in router

-   [#84](https://github.com/osmosis-labs/sqs/pull/84) enable swagger
-   [#83](https://github.com/osmosis-labs/sqs/pull/83) /tokens/metadata/:denom endpoint

## v0.4.0

-   [#81](https://github.com/osmosis-labs/osmosis/pull/81) Add support for single quotes as param in /quote.
-   Rename import paths to v23
-   Change Osmosis dependency to point to v23.x branch

## v0.3.0

## v0.2.2

## v0.2.1

-   [#76](https://github.com/osmosis-labs/osmosis/pull/76) Keep `/pools` endpoint only, allowing the IDs parameter

## v0.2.0

-   [#75](https://github.com/osmosis-labs/osmosis/pull/75) Break /pools/all and introduce /pools?IDs

## v0.1.3

-   [#52](https://github.com/osmosis-labs/osmosis/pull/52) Fix key separator issue breaking tokenfactory denoms.
-   [#53](https://github.com/osmosis-labs/osmosis/pull/53) Fix /version query
-   [#54](https://github.com/osmosis-labs/osmosis/pull/54) Return all paramters from /config (as opposed to just router config)
-   [#64](https://github.com/osmosis-labs/osmosis/pull/64) refactor: GetTakerFee by pool ID - avoid getting all taker fees

## v0.1.2

-   [#46](https://github.com/osmosis-labs/osmosis/pull/46) Various fixes around cosmwasm pool implementation after testing Astroport PCL on testnet.

## v0.1.1

-   [#45](https://github.com/osmosis-labs/osmosis/pull/45) Fix build issue by updating sqsdomain dep.
    Update config value.

## v0.1.0

-   [#43](https://github.com/osmosis-labs/osmosis/pull/43) Implement generalized CosmWasm pools into router that interact with the chain for computing quotes. Expose spot price by pool ID API.<|MERGE_RESOLUTION|>--- conflicted
+++ resolved
@@ -35,13 +35,13 @@
 
 # Changelog
 
+## Unreleased
+
+- [SQS-Routing] API to force quote over a given route
+
 ## v25.0.0
 
-<<<<<<< HEAD
-- [SQS-Routing] API to force quote over a given route
-=======
 - Create a config for pricing worker min liquidity capitalization and set it to 5 USD by default.
->>>>>>> d63e8c93
 - [Dynamic Min Liquidity] new ingester methods for acquiring necessary metadata.
 - bugfix: PoolWrapper Validate panic
 - SQS: Fix /version endpoint and let it work in containers
