<!--
Guiding Principles:

Changelogs are for humans, not machines.
There should be an entry for every single version.
The same types of changes should be grouped.
Versions and sections should be linkable.
The latest version comes first.
The release date of each version is displayed.
Mention whether you follow Semantic Versioning.

Usage:

Change log entries are to be added to the Unreleased section under the
appropriate stanza (see below). Each entry should ideally include a tag and
the Github issue reference in the following format:

* (<tag>) \#<issue-number> message

The issue numbers will later be link-ified during the release process so you do
not have to worry about including a link manually, but you can if you wish.

Types of changes (Stanzas):

"Features" for new features.
"Improvements" for changes in existing functionality.
"Deprecated" for soon-to-be removed features.
"Bug Fixes" for any bug fixes.
"Client Breaking" for breaking CLI commands and REST routes used by end-users.
"API Breaking" for breaking exported APIs used by developers building on SDK.
"State Machine Breaking" for any changes that result in a different AppState
given same genesisState and txList.
Ref: https://keepachangelog.com/en/1.0.0/
-->

# Changelog

## Unreleased

- Orderbook plugin
- Change tick iteration exit condition in CL in orderbook from zero to smallest Dec (18 decimals).
- Add rounding direction to the order book
- Fix bug in skipping Numia API response errors
- Ingest tracing
<<<<<<< HEAD
- Fix multi-hop /custom-direct-quote bug
=======
- Apply taker fee and spread factor for fill bot amount estimation
- Reduce fill bot slippage bound by one ulp
- Fallback to filling each message individually.
>>>>>>> 9d4eb09e

## v25.9.0

- Add staking rewards to the unclaimed rewards and total assets categories of the /portfolio-assets query
- Implement with_market_incentives query param for `/pools` that formats fees and APRs data on pools.

## v25.8.1

- Bump sqsdomain

## 25.8.0 (broken dependency)

- Remove sqs_requests_total and sqs_request_duration_seconds metrics
- Numia Pools APR fetcher, associated configs and wiring
- Timeseries pool fees fetcher, associated configs and wiring
- Fix alloyed overflow bug
- Alloyed rate limiter boilerplate in sqsdomain
- Add rate limiter to alloyed pools

Chain compatibility: v25.x-c775cee7-1722825184

## 25.7.0

- Fix bug with filters n /pools API

Chain compatibility: v25.x-c8140e68-1722532245

## 25.6.0

- Mitigate the alloy rebalancing router breakage by invalidating route cache if all routes fail and ordering denoms by balances.
- Prioritize canonical orderbook in router and caches
- Add liquidity filter to pools query
- Fix bug applying invalid pool liquidity filter in the liquidity pricing pipeline.
- In given out /router/quite refactor

Chain compatibility: v25.x-c8140e68-1722532245

## v25.5.0

- Switch quotes onto new candidate routes system

## v25.4.1

- Resolve goroutine leak stemming from creating a grpc connection for every cosmwasm pool in route. Share one connection.

## v25.4.0

- Remove spread factor from fee as it is included in the price impact
- Format contract address in canonical orderbook endpoints

## v25.3.2

- Fix telemetry issues around coingecko pricing source

## v25.3.1

- Fix goroutine leak in worker pool for prices

## v25.3.0

- Worker pool abstraction implementation & tests
- Switch prices to worker pool and remove concurrency for quotes since we support only one quote denom atm.
- Switch ingest block processing system to rely on worker pool with 2 block processing workers.
- Wait for cold-start (first block) to be processed before starting the next block to avoid overloading the system.
- Create a separate simple router usecase to be used in pricing and avoid mixing up configs and caches.
- [Q3] Auto-update asset list at regular intervals, added `update-assets-height-interval` config
- Switched to GRPC gateway from Tendermint RPC. `grpc-tendermint-rpc-endpoint` config for Tendermint RPC. `grpc-gateway-endpoint` for GRPC gateway.
- Added config for orderbook code id `pools.orderbook-code-ids`
- Move pricing logic to the dynamic min liquidity filter configuration
- Implement candidate route optimization for the pricing

Chain compatibility: `osmolabs/osmosis-dev:v25.x-49e8ee9`

## v25.2.0

- Fix bug with allUSDT swaps resulting in extreme price impact due to config and filtering issues.
- Fix bug of overapplying quote denom scaling factor in pool liquidity pricer.
- Pool liquidity capitalization
- Make alloyed transmuter pools receive more rank in routing

Chain compatibility: `osmolabs/osmosis-dev:v25.x-a1bf5551-1718937537`

## v25.1.1

- Add fault tolerance in candidate route conversion when pools are breaking.
- Hotfix for Alloyed pool swaps failing due to not having LP share in balances. 

## v25.1.0

- [SQS-Routing] API to force quote over a given route

## v25.0.0

- Create a config for pricing worker min liquidity capitalization and set it to 5 USD by default.
- [Dynamic Min Liquidity] new ingester methods for acquiring necessary metadata.
- bugfix: PoolWrapper Validate panic
- SQS: Fix /version endpoint and let it work in containers
- Alloyed pool support

**Note**: we jumped major versions from v19 to v26 to be compatible with the chain.

## v0.19.1

- Record errors with OpenTelemetry.

## v0.19.0

- Ingester data transformations for dynamic min liquidity.
- Optimize dynamic splits by caching repeated calls within callback.
- Remove queue from pricing worker
- Return single route quote if split quote fails
- CoinGecko pricing source support
- Flight recording of slow requests and dependency updates
- Consistently rename min liqudity filter across pool models & configs to min pool liquidity capitalization (cap)
- Validate token in and out in /router quote endpoints to ensure that they are not equal to each other & clean up tokens/prices
- Hack to fallback to precision of 18 when estimating spot price for Astroport pools via quotes.

## 0.18.5

- Asset list V2 integration

## 0.18.4

-   Reduce cardinality of duration metrics
-   Clean up chain pricing
-   Charge taker fee for transmuter pools

## v0.17.11 & 0.18.3

-   Fix Astroport PCL spot price bug - failure to utilize token out denom for quote estimate in edge cases
-   Fix pricing bug where we would incorrectly apply scaling factor to the price
    that is already correctly scaled when computing the price using the alternative (quote-based) method.

## v0.17.10

-   /config-private endpoint, mask OTEL config in /config endpoint

## v0.17.9

Fixes for pricing cache and min liquidity param

## v0.17.8

-   Rebuild image from new dockerfile

## v0.17.7

-   Custom sample rate config

## v0.17.5

-   Propagate --host CLI config for Sentry

## v0.17.4

-   Cache no candidate or ranked routes

## v0.17.3

-   Skip pool filtering if min osmo liquidity is zero

## v0.17.2

-   Fix bug with max split routes parameter

## v0.17.0

-   Pricing ingest worker
-   Remove support for unlisted tokens in the router and for prices
-   Healthcheck observes price updates
-   Never expire cache for USDC prices as they are computed in the background on every block where update occurred

## v0.16.0

-   Pricing options; pricing source wiring at the app level
-   Router options; remove GetOptimalQuoteFromConfig API.
-   Fetch only required taker fees instead of all.
-   Pre-allocate buffers in GetCandidateRoutes
-   Unsafe cast in GetCandidateRoutes for performance
-   Use slice instead of map in GetCandidateRoutes for performance
-   More performance tricks in GetCandidateRoutes
-   Cache zero routes for lower TTL if none found between token A and B
-   Validate chain denom parameters in /quote and /routes and /prices

## v0.15.0

-   Sentry CORS config
-   v24 import paths
-   Speedup for Order of Magnitude
-   Remove redundant allocations
-   LRU cache for tick to sqrt price

## v0.14.5

Add CORS header for Sentry

## v0.14.4

Nanosecond block process duration metric

## v0.14.3

Register ingest Prometheus metrics.

## v0.14.2

Expose port 50052 on Docker image

## v0.14.1

Sentry tracing config for /router/quote

## v0.14.0

ADR-006 stage 2 - GRPC Ingest Refactor

## v0.13.2

Revert Astroport spot price hot fix.
https://wallet.keplr.app/chains/osmosis/proposals/762

## v0.13.1

-   [#160](https://github.com/osmosis-labs/sqs/pull/160) Custom sampling rate per endpoint.

## v0.13.0

-   [#158](https://github.com/osmosis-labs/sqs/pull/158) Integrate Sentry & add new configs.

## v0.12.0

-   [#143](https://github.com/osmosis-labs/sqs/pull/143) light clean ups from the data ingest refactor.
-   [#148](https://github.com/osmosis-labs/sqs/pull/148) white whale switch of base and quote denoms in spot price.
-   [#147](https://github.com/osmosis-labs/sqs/pull/147) GRPC ingester config, code gen and wiring.

## v0.11.1

Attempt transmuter fix

## v0.11.0

Fix excessive price impact bug.

## v0.10.0

-   [#108](https://github.com/osmosis-labs/sqs/pull/107) Add code id (omitempty) to /quote route response
-   [#107](https://github.com/osmosis-labs/sqs/pull/107) Invert spot price in quotes. Break quote API

## v0.9.1

Hot fix for white whale base quote confusion

## v0.9.0

-   Support all asset list v1 tokens
-   Use spot price in pricing

## v0.8.4

Hot fix for astroport PCL base quote confusion

## v0.8.3

Fix for CW pools filtering

## v0.8.2

Do not error on spot price error in results, return zero instead.

## v0.8.1

Deprioritize non-transmuter pools

Fixes cosmwasm pools config issue where unsupported pools were getting into the router and breaking it.

## v0.7.3

Fixes cosmwasm pools config issue where unsupported pools were getting into the router and breaking it.

## v0.7.2

-   [#100](https://github.com/osmosis-labs/sqs/pull/100) Format in over out spot price in quotes.

## v0.7.0

-   [#99](https://github.com/osmosis-labs/sqs/pull/99) Move candidate routes cache out of Redis. Remove route overwrite

Various performance improvement optimizations.

## v0.6.0

-   [#85](https://github.com/osmosis-labs/sqs/pull/85) /tokens/prices endpoint

## v0.5.0

Human readable denom params in router

-   [#84](https://github.com/osmosis-labs/sqs/pull/84) enable swagger
-   [#83](https://github.com/osmosis-labs/sqs/pull/83) /tokens/metadata/:denom endpoint

## v0.4.0

-   [#81](https://github.com/osmosis-labs/osmosis/pull/81) Add support for single quotes as param in /quote.
-   Rename import paths to v23
-   Change Osmosis dependency to point to v23.x branch

## v0.3.0

## v0.2.2

## v0.2.1

-   [#76](https://github.com/osmosis-labs/osmosis/pull/76) Keep `/pools` endpoint only, allowing the IDs parameter

## v0.2.0

-   [#75](https://github.com/osmosis-labs/osmosis/pull/75) Break /pools/all and introduce /pools?IDs

## v0.1.3

-   [#52](https://github.com/osmosis-labs/osmosis/pull/52) Fix key separator issue breaking tokenfactory denoms.
-   [#53](https://github.com/osmosis-labs/osmosis/pull/53) Fix /version query
-   [#54](https://github.com/osmosis-labs/osmosis/pull/54) Return all paramters from /config (as opposed to just router config)
-   [#64](https://github.com/osmosis-labs/osmosis/pull/64) refactor: GetTakerFee by pool ID - avoid getting all taker fees

## v0.1.2

-   [#46](https://github.com/osmosis-labs/osmosis/pull/46) Various fixes around cosmwasm pool implementation after testing Astroport PCL on testnet.

## v0.1.1

-   [#45](https://github.com/osmosis-labs/osmosis/pull/45) Fix build issue by updating sqsdomain dep.
    Update config value.

## v0.1.0

-   [#43](https://github.com/osmosis-labs/osmosis/pull/43) Implement generalized CosmWasm pools into router that interact with the chain for computing quotes. Expose spot price by pool ID API.<|MERGE_RESOLUTION|>--- conflicted
+++ resolved
@@ -42,13 +42,10 @@
 - Add rounding direction to the order book
 - Fix bug in skipping Numia API response errors
 - Ingest tracing
-<<<<<<< HEAD
 - Fix multi-hop /custom-direct-quote bug
-=======
 - Apply taker fee and spread factor for fill bot amount estimation
 - Reduce fill bot slippage bound by one ulp
 - Fallback to filling each message individually.
->>>>>>> 9d4eb09e
 
 ## v25.9.0
 
