--- conflicted
+++ resolved
@@ -35,19 +35,6 @@
 
 # Changelog
 
-<<<<<<< HEAD
-## v0.17.11
-
-- Fix Astroport PCL spot price bug - failure to utilize token out denom for quote estimate in edge cases
-
-## v0.17.10
-
-- /config-private endpoint, mask OTEL config in /config endpoint
-
-## v0.17.9
-
-Fixes for pricing cache and min liquidity param
-=======
 ## 0.18.4
 
 - Reduce cardinality of duration metrics
@@ -56,13 +43,17 @@
 
 ## v0.17.11 & 0.18.3
 
+- Fix Astroport PCL spot price bug - failure to utilize token out denom for quote estimate in edge cases
 - Fix pricing bug where we would incorrectly apply scaling factor to the price
 that is already correctly scaled when computing the price using the alternative (quote-based) method.
 
 ## v0.17.10
 
 - /config-private endpoint, mask OTEL config in /config endpoint
->>>>>>> 5062373f
+
+## v0.17.9
+
+Fixes for pricing cache and min liquidity param
 
 ## v0.17.8
 
