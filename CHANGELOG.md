<!--
Guiding Principles:

Changelogs are for humans, not machines.
There should be an entry for every single version.
The same types of changes should be grouped.
Versions and sections should be linkable.
The latest version comes first.
The release date of each version is displayed.
Mention whether you follow Semantic Versioning.

Usage:

Change log entries are to be added to the Unreleased section under the
appropriate stanza (see below). Each entry should ideally include a tag and
the Github issue reference in the following format:

* (<tag>) \#<issue-number> message

The issue numbers will later be link-ified during the release process so you do
not have to worry about including a link manually, but you can if you wish.

Types of changes (Stanzas):

"Features" for new features.
"Improvements" for changes in existing functionality.
"Deprecated" for soon-to-be removed features.
"Bug Fixes" for any bug fixes.
"Client Breaking" for breaking CLI commands and REST routes used by end-users.
"API Breaking" for breaking exported APIs used by developers building on SDK.
"State Machine Breaking" for any changes that result in a different AppState
given same genesisState and txList.
Ref: https://keepachangelog.com/en/1.0.0/
-->

# Changelog

## Unreleased

- Orderbook plugin
- Change tick iteration exit condition in CL in orderbook from zero to smallest Dec (18 decimals).
- Add rounding direction to the order book
- Fix bug in skipping Numia API response errors
- Ingest tracing
<<<<<<< HEAD
- Fix `/tokens/metadata` query for multiple `chainDenom`
=======
- Fix multi-hop /custom-direct-quote bug
- Apply taker fee and spread factor for fill bot amount estimation
- Reduce fill bot slippage bound by one ulp
- Fallback to filling each message individually.
>>>>>>> 08ee9b7b

## v25.9.0

- Add staking rewards to the unclaimed rewards and total assets categories of the /portfolio-assets query
- Implement with_market_incentives query param for `/pools` that formats fees and APRs data on pools.

## v25.8.1

- Bump sqsdomain

## 25.8.0 (broken dependency)

- Remove sqs_requests_total and sqs_request_duration_seconds metrics
- Numia Pools APR fetcher, associated configs and wiring
- Timeseries pool fees fetcher, associated configs and wiring
- Fix alloyed overflow bug
- Alloyed rate limiter boilerplate in sqsdomain
- Add rate limiter to alloyed pools

Chain compatibility: v25.x-c775cee7-1722825184

## 25.7.0

- Fix bug with filters n /pools API

Chain compatibility: v25.x-c8140e68-1722532245

## 25.6.0

- Mitigate the alloy rebalancing router breakage by invalidating route cache if all routes fail and ordering denoms by balances.
- Prioritize canonical orderbook in router and caches
- Add liquidity filter to pools query
- Fix bug applying invalid pool liquidity filter in the liquidity pricing pipeline.
- In given out /router/quite refactor

Chain compatibility: v25.x-c8140e68-1722532245

## v25.5.0

- Switch quotes onto new candidate routes system

## v25.4.1

- Resolve goroutine leak stemming from creating a grpc connection for every cosmwasm pool in route. Share one connection.

## v25.4.0

- Remove spread factor from fee as it is included in the price impact
- Format contract address in canonical orderbook endpoints

## v25.3.2

- Fix telemetry issues around coingecko pricing source

## v25.3.1

- Fix goroutine leak in worker pool for prices

## v25.3.0

- Worker pool abstraction implementation & tests
- Switch prices to worker pool and remove concurrency for quotes since we support only one quote denom atm.
- Switch ingest block processing system to rely on worker pool with 2 block processing workers.
- Wait for cold-start (first block) to be processed before starting the next block to avoid overloading the system.
- Create a separate simple router usecase to be used in pricing and avoid mixing up configs and caches.
- [Q3] Auto-update asset list at regular intervals, added `update-assets-height-interval` config
- Switched to GRPC gateway from Tendermint RPC. `grpc-tendermint-rpc-endpoint` config for Tendermint RPC. `grpc-gateway-endpoint` for GRPC gateway.
- Added config for orderbook code id `pools.orderbook-code-ids`
- Move pricing logic to the dynamic min liquidity filter configuration
- Implement candidate route optimization for the pricing

Chain compatibility: `osmolabs/osmosis-dev:v25.x-49e8ee9`

## v25.2.0

- Fix bug with allUSDT swaps resulting in extreme price impact due to config and filtering issues.
- Fix bug of overapplying quote denom scaling factor in pool liquidity pricer.
- Pool liquidity capitalization
- Make alloyed transmuter pools receive more rank in routing

Chain compatibility: `osmolabs/osmosis-dev:v25.x-a1bf5551-1718937537`

## v25.1.1

- Add fault tolerance in candidate route conversion when pools are breaking.
- Hotfix for Alloyed pool swaps failing due to not having LP share in balances. 

## v25.1.0

- [SQS-Routing] API to force quote over a given route

## v25.0.0

- Create a config for pricing worker min liquidity capitalization and set it to 5 USD by default.
- [Dynamic Min Liquidity] new ingester methods for acquiring necessary metadata.
- bugfix: PoolWrapper Validate panic
- SQS: Fix /version endpoint and let it work in containers
- Alloyed pool support

**Note**: we jumped major versions from v19 to v26 to be compatible with the chain.

## v0.19.1

- Record errors with OpenTelemetry.

## v0.19.0

- Ingester data transformations for dynamic min liquidity.
- Optimize dynamic splits by caching repeated calls within callback.
- Remove queue from pricing worker
- Return single route quote if split quote fails
- CoinGecko pricing source support
- Flight recording of slow requests and dependency updates
- Consistently rename min liqudity filter across pool models & configs to min pool liquidity capitalization (cap)
- Validate token in and out in /router quote endpoints to ensure that they are not equal to each other & clean up tokens/prices
- Hack to fallback to precision of 18 when estimating spot price for Astroport pools via quotes.

## 0.18.5

- Asset list V2 integration

## 0.18.4

-   Reduce cardinality of duration metrics
-   Clean up chain pricing
-   Charge taker fee for transmuter pools

## v0.17.11 & 0.18.3

-   Fix Astroport PCL spot price bug - failure to utilize token out denom for quote estimate in edge cases
-   Fix pricing bug where we would incorrectly apply scaling factor to the price
    that is already correctly scaled when computing the price using the alternative (quote-based) method.

## v0.17.10

-   /config-private endpoint, mask OTEL config in /config endpoint

## v0.17.9

Fixes for pricing cache and min liquidity param

## v0.17.8

-   Rebuild image from new dockerfile

## v0.17.7

-   Custom sample rate config

## v0.17.5

-   Propagate --host CLI config for Sentry

## v0.17.4

-   Cache no candidate or ranked routes

## v0.17.3

-   Skip pool filtering if min osmo liquidity is zero

## v0.17.2

-   Fix bug with max split routes parameter

## v0.17.0

-   Pricing ingest worker
-   Remove support for unlisted tokens in the router and for prices
-   Healthcheck observes price updates
-   Never expire cache for USDC prices as they are computed in the background on every block where update occurred

## v0.16.0

-   Pricing options; pricing source wiring at the app level
-   Router options; remove GetOptimalQuoteFromConfig API.
-   Fetch only required taker fees instead of all.
-   Pre-allocate buffers in GetCandidateRoutes
-   Unsafe cast in GetCandidateRoutes for performance
-   Use slice instead of map in GetCandidateRoutes for performance
-   More performance tricks in GetCandidateRoutes
-   Cache zero routes for lower TTL if none found between token A and B
-   Validate chain denom parameters in /quote and /routes and /prices

## v0.15.0

-   Sentry CORS config
-   v24 import paths
-   Speedup for Order of Magnitude
-   Remove redundant allocations
-   LRU cache for tick to sqrt price

## v0.14.5

Add CORS header for Sentry

## v0.14.4

Nanosecond block process duration metric

## v0.14.3

Register ingest Prometheus metrics.

## v0.14.2

Expose port 50052 on Docker image

## v0.14.1

Sentry tracing config for /router/quote

## v0.14.0

ADR-006 stage 2 - GRPC Ingest Refactor

## v0.13.2

Revert Astroport spot price hot fix.
https://wallet.keplr.app/chains/osmosis/proposals/762

## v0.13.1

-   [#160](https://github.com/osmosis-labs/sqs/pull/160) Custom sampling rate per endpoint.

## v0.13.0

-   [#158](https://github.com/osmosis-labs/sqs/pull/158) Integrate Sentry & add new configs.

## v0.12.0

-   [#143](https://github.com/osmosis-labs/sqs/pull/143) light clean ups from the data ingest refactor.
-   [#148](https://github.com/osmosis-labs/sqs/pull/148) white whale switch of base and quote denoms in spot price.
-   [#147](https://github.com/osmosis-labs/sqs/pull/147) GRPC ingester config, code gen and wiring.

## v0.11.1

Attempt transmuter fix

## v0.11.0

Fix excessive price impact bug.

## v0.10.0

-   [#108](https://github.com/osmosis-labs/sqs/pull/107) Add code id (omitempty) to /quote route response
-   [#107](https://github.com/osmosis-labs/sqs/pull/107) Invert spot price in quotes. Break quote API

## v0.9.1

Hot fix for white whale base quote confusion

## v0.9.0

-   Support all asset list v1 tokens
-   Use spot price in pricing

## v0.8.4

Hot fix for astroport PCL base quote confusion

## v0.8.3

Fix for CW pools filtering

## v0.8.2

Do not error on spot price error in results, return zero instead.

## v0.8.1

Deprioritize non-transmuter pools

Fixes cosmwasm pools config issue where unsupported pools were getting into the router and breaking it.

## v0.7.3

Fixes cosmwasm pools config issue where unsupported pools were getting into the router and breaking it.

## v0.7.2

-   [#100](https://github.com/osmosis-labs/sqs/pull/100) Format in over out spot price in quotes.

## v0.7.0

-   [#99](https://github.com/osmosis-labs/sqs/pull/99) Move candidate routes cache out of Redis. Remove route overwrite

Various performance improvement optimizations.

## v0.6.0

-   [#85](https://github.com/osmosis-labs/sqs/pull/85) /tokens/prices endpoint

## v0.5.0

Human readable denom params in router

-   [#84](https://github.com/osmosis-labs/sqs/pull/84) enable swagger
-   [#83](https://github.com/osmosis-labs/sqs/pull/83) /tokens/metadata/:denom endpoint

## v0.4.0

-   [#81](https://github.com/osmosis-labs/osmosis/pull/81) Add support for single quotes as param in /quote.
-   Rename import paths to v23
-   Change Osmosis dependency to point to v23.x branch

## v0.3.0

## v0.2.2

## v0.2.1

-   [#76](https://github.com/osmosis-labs/osmosis/pull/76) Keep `/pools` endpoint only, allowing the IDs parameter

## v0.2.0

-   [#75](https://github.com/osmosis-labs/osmosis/pull/75) Break /pools/all and introduce /pools?IDs

## v0.1.3

-   [#52](https://github.com/osmosis-labs/osmosis/pull/52) Fix key separator issue breaking tokenfactory denoms.
-   [#53](https://github.com/osmosis-labs/osmosis/pull/53) Fix /version query
-   [#54](https://github.com/osmosis-labs/osmosis/pull/54) Return all paramters from /config (as opposed to just router config)
-   [#64](https://github.com/osmosis-labs/osmosis/pull/64) refactor: GetTakerFee by pool ID - avoid getting all taker fees

## v0.1.2

-   [#46](https://github.com/osmosis-labs/osmosis/pull/46) Various fixes around cosmwasm pool implementation after testing Astroport PCL on testnet.

## v0.1.1

-   [#45](https://github.com/osmosis-labs/osmosis/pull/45) Fix build issue by updating sqsdomain dep.
    Update config value.

## v0.1.0

-   [#43](https://github.com/osmosis-labs/osmosis/pull/43) Implement generalized CosmWasm pools into router that interact with the chain for computing quotes. Expose spot price by pool ID API.<|MERGE_RESOLUTION|>--- conflicted
+++ resolved
@@ -42,14 +42,11 @@
 - Add rounding direction to the order book
 - Fix bug in skipping Numia API response errors
 - Ingest tracing
-<<<<<<< HEAD
 - Fix `/tokens/metadata` query for multiple `chainDenom`
-=======
 - Fix multi-hop /custom-direct-quote bug
 - Apply taker fee and spread factor for fill bot amount estimation
 - Reduce fill bot slippage bound by one ulp
 - Fallback to filling each message individually.
->>>>>>> 08ee9b7b
 
 ## v25.9.0
 
