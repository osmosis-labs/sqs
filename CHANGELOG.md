--- conflicted
+++ resolved
@@ -37,11 +37,9 @@
 
 ## Unreleased
 
-<<<<<<< HEAD
-=======
 - Fix bug with allUSDT swaps resulting in extreme price impact due to config and filtering issues.
->>>>>>> 4d44cc81
 - Fix bug of overapplying quote denom scaling factor in pool liquidity pricer.
+- Pool liquidity capitalization
 
 ## v25.1.1
 
