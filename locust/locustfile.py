from locust import HttpUser, task
<<<<<<< HEAD
from pools import Pools
from routes import Routes
from token_prices import TokenPrices
from in_given_out import ExactAmountOutQuote
from out_given_in import ExactAmountInQuote
=======
import random

# Top 10 by volume pairs
# Some are currently unused but left here for reference.

# Currently used in tests
UOSMO         = "uosmo" 
ATOM          = "ibc/27394FB092D2ECCD56123C74F36E4C1F926001CEADA9CA97EA622B25F41E5EB2"
stOSMO        = "ibc/D176154B0C63D1F9C6DCFB4F70349EBF2E2B5A87A05902F57A6AE92B863E9AEC"
stATOM        = "ibc/C140AFD542AE77BD7DCC83F13FDD8C5E5BB8C4929785E6EC2F4C636F98F17901"
# Currently used in tests
USDC          = "ibc/498A0751C798A0D9A389AA3691123DADA57DAA4FE165D5C75894505B876BA6E4"
USDCaxl       = "ibc/D189335C6E4A68B513C10AB227BF1C1D38C746766278BA3EEB4FB14124F1D858"
USDT          = "ibc/4ABBEF4C8926DDDB320AE5188CFD63267ABBCEFC0583E4AE05D6E5AA2401DDAB"
WBTC          = "ibc/D1542AA8762DB13087D8364F3EA6509FD6F009A34F00426AF9E4F9FA85CBBF1F"
ETH           = "ibc/EA1D43981D5C9A1C4AAEA9C23BB1D4FA126BA9BC7020A25E0AE4AA841EA25DC5"
AKT           = "ibc/1480B8FD20AD5FCAE81EA87584D269547DD4D436843C1D20F15E00EB64743EF4"
# Currently used in tests
UMEE          = "ibc/67795E528DF67C5606FC20F824EA39A6EF55BA133F4DC79C90A8C47A0901E17C"

ASTRO         = "ibc/C25A2303FE24B922DAFFDCE377AC5A42E5EF746806D32E2ED4B610DE85C203F7"

INVALID_DENOM = "invalid_denom"

top10ByVolumePairs = [
    UOSMO,
    ATOM,
    stOSMO,
    stATOM,
    USDC,
    USDCaxl,
    USDT,
    WBTC,
    ETH,
    AKT,
    UMEE,
    ASTRO
]


# random addresses with balances
addr1 = "osmo1044qatzg4a0wm63jchrfdnn2u8nwdgxxt6e524"
addr2 = "osmo1aaa9rpq2m6tu6t0dvknqq2ps7zudxv7th209q4"
addr3 = "osmo18sd2ujv24ual9c9pshtxys6j8knh6xaek9z83t"
addr4 = "osmo140p7pef5hlkewuuramngaf5j6s8dlynth5zm06"

addresses = [addr1, addr2, addr3, addr4]


class SQS(HttpUser):

    # all-pools endpoint

    @task
    def all_pools(self):
        self.client.get("/pools")
    
    # Quote the same pair of UOSMO and USDC (UOSMO in) while progressively
    # increasing the amount of the tokenIn per endpoint.

    @task
    def quoteUOSMOUSDC_1In(self):
        self.client.get(f"/router/quote?tokenIn=1000000{UOSMO}&tokenOutDenom={USDC}")

    @task
    def quoteUOSMOUSDC_1000In(self):
        self.client.get(f"/router/quote?tokenIn=1000000000{UOSMO}&tokenOutDenom={USDC}")

    @task
    def quoteUOSMOUSDC_1000000In(self):
        self.client.get(f"/router/quote?tokenIn=1000000000000{UOSMO}&tokenOutDenom={USDC}")

    # Quote the same pair of UOSMO and USDC (USDC in).
    @task
    def quoteUSDCUOSMO_1000000In(self):
        self.client.get(f"/router/quote?tokenIn=100000000000{USDC}&tokenOutDenom={UOSMO}")

    @task
    def quoteUSDCTUMEE_3000IN(self):
        self.client.get(f"/router/quote?tokenIn=3000000000{USDT}&tokenOutDenom={UMEE}")

    @task
    def quoteASTROCWPool(self):
        self.client.get(f"/router/quote?tokenIn=1000000000{UOSMO}&tokenOutDenom={ASTRO}")

    @task
    def quoteInvalidToken(self):
        self.client.get(f"/router/quote?tokenIn=1000000000{UOSMO}&tokenOutDenom={INVALID_DENOM}")

    @task
    def routesUOSMOUSDC(self):
        self.client.get(f"/router/routes?tokenIn={UOSMO}&tokenOutDenom={USDC}")

    
    @task
    def routesUSDCUOSMO(self):
        self.client.get(f"/router/routes?tokenIn={USDC}&tokenOutDenom={UOSMO}")

    @task
    def tokenPrices(self):
        bases = ""
        for i in range(len(top10ByVolumePairs)):
            bases += top10ByVolumePairs[i]
            if i < len(top10ByVolumePairs) - 1:
                bases += ","

        self.client.get(f"/tokens/prices?base={bases}")

    @task
    def passthroughTotalCoins(self):
        random_address = random.choice(addresses)
        self.client.get(f"/passthrough/portfolio-assets/{random_address}")
>>>>>>> 54a4db20
<|MERGE_RESOLUTION|>--- conflicted
+++ resolved
@@ -1,50 +1,10 @@
 from locust import HttpUser, task
-<<<<<<< HEAD
 from pools import Pools
 from routes import Routes
 from token_prices import TokenPrices
 from in_given_out import ExactAmountOutQuote
 from out_given_in import ExactAmountInQuote
-=======
 import random
-
-# Top 10 by volume pairs
-# Some are currently unused but left here for reference.
-
-# Currently used in tests
-UOSMO         = "uosmo" 
-ATOM          = "ibc/27394FB092D2ECCD56123C74F36E4C1F926001CEADA9CA97EA622B25F41E5EB2"
-stOSMO        = "ibc/D176154B0C63D1F9C6DCFB4F70349EBF2E2B5A87A05902F57A6AE92B863E9AEC"
-stATOM        = "ibc/C140AFD542AE77BD7DCC83F13FDD8C5E5BB8C4929785E6EC2F4C636F98F17901"
-# Currently used in tests
-USDC          = "ibc/498A0751C798A0D9A389AA3691123DADA57DAA4FE165D5C75894505B876BA6E4"
-USDCaxl       = "ibc/D189335C6E4A68B513C10AB227BF1C1D38C746766278BA3EEB4FB14124F1D858"
-USDT          = "ibc/4ABBEF4C8926DDDB320AE5188CFD63267ABBCEFC0583E4AE05D6E5AA2401DDAB"
-WBTC          = "ibc/D1542AA8762DB13087D8364F3EA6509FD6F009A34F00426AF9E4F9FA85CBBF1F"
-ETH           = "ibc/EA1D43981D5C9A1C4AAEA9C23BB1D4FA126BA9BC7020A25E0AE4AA841EA25DC5"
-AKT           = "ibc/1480B8FD20AD5FCAE81EA87584D269547DD4D436843C1D20F15E00EB64743EF4"
-# Currently used in tests
-UMEE          = "ibc/67795E528DF67C5606FC20F824EA39A6EF55BA133F4DC79C90A8C47A0901E17C"
-
-ASTRO         = "ibc/C25A2303FE24B922DAFFDCE377AC5A42E5EF746806D32E2ED4B610DE85C203F7"
-
-INVALID_DENOM = "invalid_denom"
-
-top10ByVolumePairs = [
-    UOSMO,
-    ATOM,
-    stOSMO,
-    stATOM,
-    USDC,
-    USDCaxl,
-    USDT,
-    WBTC,
-    ETH,
-    AKT,
-    UMEE,
-    ASTRO
-]
-
 
 # random addresses with balances
 addr1 = "osmo1044qatzg4a0wm63jchrfdnn2u8nwdgxxt6e524"
@@ -54,68 +14,8 @@
 
 addresses = [addr1, addr2, addr3, addr4]
 
-
 class SQS(HttpUser):
-
-    # all-pools endpoint
-
-    @task
-    def all_pools(self):
-        self.client.get("/pools")
-    
-    # Quote the same pair of UOSMO and USDC (UOSMO in) while progressively
-    # increasing the amount of the tokenIn per endpoint.
-
-    @task
-    def quoteUOSMOUSDC_1In(self):
-        self.client.get(f"/router/quote?tokenIn=1000000{UOSMO}&tokenOutDenom={USDC}")
-
-    @task
-    def quoteUOSMOUSDC_1000In(self):
-        self.client.get(f"/router/quote?tokenIn=1000000000{UOSMO}&tokenOutDenom={USDC}")
-
-    @task
-    def quoteUOSMOUSDC_1000000In(self):
-        self.client.get(f"/router/quote?tokenIn=1000000000000{UOSMO}&tokenOutDenom={USDC}")
-
-    # Quote the same pair of UOSMO and USDC (USDC in).
-    @task
-    def quoteUSDCUOSMO_1000000In(self):
-        self.client.get(f"/router/quote?tokenIn=100000000000{USDC}&tokenOutDenom={UOSMO}")
-
-    @task
-    def quoteUSDCTUMEE_3000IN(self):
-        self.client.get(f"/router/quote?tokenIn=3000000000{USDT}&tokenOutDenom={UMEE}")
-
-    @task
-    def quoteASTROCWPool(self):
-        self.client.get(f"/router/quote?tokenIn=1000000000{UOSMO}&tokenOutDenom={ASTRO}")
-
-    @task
-    def quoteInvalidToken(self):
-        self.client.get(f"/router/quote?tokenIn=1000000000{UOSMO}&tokenOutDenom={INVALID_DENOM}")
-
-    @task
-    def routesUOSMOUSDC(self):
-        self.client.get(f"/router/routes?tokenIn={UOSMO}&tokenOutDenom={USDC}")
-
-    
-    @task
-    def routesUSDCUOSMO(self):
-        self.client.get(f"/router/routes?tokenIn={USDC}&tokenOutDenom={UOSMO}")
-
-    @task
-    def tokenPrices(self):
-        bases = ""
-        for i in range(len(top10ByVolumePairs)):
-            bases += top10ByVolumePairs[i]
-            if i < len(top10ByVolumePairs) - 1:
-                bases += ","
-
-        self.client.get(f"/tokens/prices?base={bases}")
-
     @task
     def passthroughTotalCoins(self):
         random_address = random.choice(addresses)
-        self.client.get(f"/passthrough/portfolio-assets/{random_address}")
->>>>>>> 54a4db20
+        self.client.get(f"/passthrough/portfolio-assets/{random_address}")