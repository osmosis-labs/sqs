--- conflicted
+++ resolved
@@ -133,7 +133,6 @@
 	OnPricingUpdate(ctx context.Context, height uint64, blockMetaData BlockPoolMetadata, pricesBaseQuoteDenomMap PricesResult, quoteDenom string) error
 }
 
-<<<<<<< HEAD
 // PoolLiquidityPricerWorker defines the interface for the pool liquidity pricer worker.
 type PoolLiquidityPricerWorker interface {
 	// Implements PricingUpdateListener
@@ -150,7 +149,7 @@
 	// Relies on the blockPriceUpdates to get the price for the denoms.
 	// If the price for denom cannot be fetched, the liquidity capitalization for this denom is set to zero.
 	// The latest update height for this denom is updated on completion.
-	RepriceDenomMetadata(updateHeight uint64, blockPriceUpdates PricesResult, quoteDenom string, blockDenomLiquidityUpdatesMap DenomLiquidityMap) PoolDenomMetaDataMap
+	RepriceDenomMetadata(updateHeight uint64, blockPriceUpdates PricesResult, quoteDenom string, blockDenomLiquidityUpdatesMap DenomPoolLiquidityMap) PoolDenomMetaDataMap
 
 	// GetHeightForDenom returns zero if the height is not found or fails to cast it to the return type.
 	GetHeightForDenom(denom string) uint64
@@ -185,14 +184,11 @@
 	OnPoolLiquidityCompute(height int64) error
 }
 
-=======
->>>>>>> 267d0e5b
 // PricesResult defines the result of the prices.
 // [base denom][quote denom] => price
 // Note: BREAKING API - this type is API breaking as it is serialized to JSON.
 // from the /tokens/prices endpoint. Be mindful of changing it without
 // separating the API response for backward compatibility.
-<<<<<<< HEAD
 type PricesResult map[string]map[string]osmomath.BigDec
 
 // GetPriceForDenom returns the price for the given baseDenom and quote denom.
@@ -209,7 +205,4 @@
 	}
 
 	return price
-}
-=======
-type PricesResult map[string]map[string]osmomath.BigDec
->>>>>>> 267d0e5b
+}