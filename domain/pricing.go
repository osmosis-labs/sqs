package domain

import (
	"context"
	"strings"

	sdk "github.com/cosmos/cosmos-sdk/types"
	"github.com/osmosis-labs/osmosis/osmomath"
	"github.com/osmosis-labs/sqs/domain/cache"
)

// PricingSourceType defines the enumeration
// for possible pricing sources.
type PricingSourceType int

const (
	// ChainPricingSourceType defines the pricing source
	// by routing through on-chain pools.
	ChainPricingSourceType PricingSourceType = iota
	// CoinGeckoPricingSourceType defines the pricing source
	// that calls CoinGecko API.
	CoinGeckoPricingSourceType
	NoneSourceType = -1
)

// PricingSource defines an interface that must be fulfilled by the specific
// implementation of the pricing source.
type PricingSource interface {
	// GetPrice returns the price given a base and a quote denom or otherwise error, if any.
	// It attempts to find the price from the cache first, and if not found, it will proceed
	// to recomputing it via ComputePrice().
	GetPrice(ctx context.Context, baseDenom string, quoteDenom string, opts ...PricingOption) (osmomath.BigDec, error)

	// InitializeCache initialize the cache for the pricing source to a given value.
	// Panics if cache is already set.
	InitializeCache(*cache.Cache)

	// GetFallBackStrategy determines what pricing source should be fallen back to in case this pricing source fails
	GetFallbackStrategy(quoteDenom string) PricingSourceType
}

// DefaultMinPoolLiquidityOption defines the default min liquidity capitalization option.
// Per the config file set at start-up
const DefaultMinPoolLiquidityOption = -1

// PricingOptions defines the options for retrieving the prices.
type PricingOptions struct {
	// RecomputePrices defines whether to recompute the prices or attempt to retrieve
	// them from cache first.
	// If set to false, the prices might still be recomputed if the cache is empty.
	RecomputePrices bool
	// RecomputePricesIsSpotPriceComputeMethod defines whether to recompute the prices using the spot price compute method
	// or the quote-based method.
	// For more context, see tokens/usecase/pricing/chain defaultIsSpotPriceComputeMethod.
	RecomputePricesIsSpotPriceComputeMethod bool
	// MinPoolLiquidityCap defines the minimum liquidity required to consider a pool for pricing.
<<<<<<< HEAD
	MinPoolLiquidityCap uint64
=======
	MinPoolLiquidityCap int
}

// DefaultPricingOptions defines the default options for retrieving the prices.
var DefaultPricingOptions = PricingOptions{
	RecomputePrices:                         false,
	MinPoolLiquidityCap:                     DefaultMinPoolLiquidityOption,
	RecomputePricesIsSpotPriceComputeMethod: true,
>>>>>>> eb17d651
}

// PricingOption configures the pricing options.
type PricingOption func(*PricingOptions)

// WithRecomputePrices configures the pricing options to recompute the prices.
func WithRecomputePrices() PricingOption {
	return func(o *PricingOptions) {
		o.RecomputePrices = true
	}
}

// WithRecomputePricesQuoteBasedMethod configures the pricing options to recompute the prices
// using the quote-based method
func WithRecomputePricesQuoteBasedMethod() PricingOption {
	return func(o *PricingOptions) {
		o.RecomputePrices = true
		o.RecomputePricesIsSpotPriceComputeMethod = false
	}
}

// WithMinPricingPoolLiquidityCap configures the min liquidity capitalization option
// for pricing. Note, that non-pricing routing has its own RouterOption to configure
// the min liquidity capitalization.
<<<<<<< HEAD
func WithMinPricingPoolLiquidityCap(minPoolLiquidityCap uint64) PricingOption {
	return func(o *PricingOptions) {
=======
func WithMinPricingPoolLiquidityCap(minPoolLiquidityCap int) PricingOption {
	return func(o *PricingOptions) {
		// If the min liquidity is the default value, we don't need to set it.
		if minPoolLiquidityCap == DefaultMinPoolLiquidityOption {
			return
		}

>>>>>>> eb17d651
		o.MinPoolLiquidityCap = minPoolLiquidityCap
	}
}

// PricingConfig defines the configuration for the pricing.
type PricingConfig struct {
	// The number of milliseconds to cache the pricing data for.
	CacheExpiryMs int `mapstructure:"cache-expiry-ms"`

	// The default quote chain denom.
	DefaultSource PricingSourceType `mapstructure:"default-source"`

	// The default quote chain denom.
	DefaultQuoteHumanDenom string `mapstructure:"default-quote-human-denom"`
	CoingeckoUrl           string `mapstructure:"coingecko-url"`
	CoingeckoQuoteCurrency string `mapstructure:"coingecko-quote-currency"`

	MaxPoolsPerRoute int `mapstructure:"max-pools-per-route"`
	MaxRoutes        int `mapstructure:"max-routes"`
	// MinPoolLiquidityCap is the minimum liquidity capitalization required for a pool to be considered in the router.
<<<<<<< HEAD
	MinPoolLiquidityCap uint64 `mapstructure:"min-pool-liquidity-cap"`
=======
	MinPoolLiquidityCap int `mapstructure:"min-pool-liquidity-cap"`
>>>>>>> eb17d651
}

// FormatCacheKey formats the cache key for the given denoms.
func FormatPricingCacheKey(a, b string) string {
	if a < b {
		a, b = b, a
	}

	var sb strings.Builder
	sb.WriteString(a)
	sb.WriteString(b)
	return sb.String()
}

type PricingWorker interface {
	// UpdatePrices updates prices for the given base denoms asyncronously.
	// Returns a channel that will be closed when the update is completed.
	// Propagates the results to the listeners.
	UpdatePricesAsync(height uint64, uniqueBlockPoolMetaData BlockPoolMetadata)

	// RegisterListener registers a listener for pricing updates.
	RegisterListener(listener PricingUpdateListener)
}

type PricingUpdateListener interface {
	OnPricingUpdate(ctx context.Context, height int64, blockMetaData BlockPoolMetadata, pricesBaseQuoteDenomMap PricesResult, quoteDenom string) error
}

type DenomPriceInfo struct {
	Price         osmomath.BigDec
	ScalingFactor osmomath.Dec
}

type LiquidityPricer interface {
	// ComputeCoinCap computes the equivalent of the given coin in the desired quote denom that is set on ingester.
	// Returns error if:
	// * Price is zero
	// * Scaling factor is zero
	// * Truncation occurs in intermediary operations. Truncation is defined as the original amount
	// being non-zero and the computed amount being zero.
	ComputeCoinCap(coin sdk.Coin, baseDenomPriceData DenomPriceInfo) (osmomath.Dec, error)
}

// PoolLiquidityComputeListener defines the interface for the pool liquidity compute listener.
// It is used to notify the listeners of the pool liquidity compute worker that the computation
// for a given height is completed.
type PoolLiquidityComputeListener interface {
	OnPoolLiquidityCompute(height int64, updatedPoolIDs []uint64) error
}

// PricesResult defines the result of the prices.
// [base denom][quote denom] => price
// Note: BREAKING API - this type is API breaking as it is serialized to JSON.
// from the /tokens/prices endpoint. Be mindful of changing it without
// separating the API response for backward compatibility.
type PricesResult map[string]map[string]osmomath.BigDec<|MERGE_RESOLUTION|>--- conflicted
+++ resolved
@@ -39,10 +39,6 @@
 	GetFallbackStrategy(quoteDenom string) PricingSourceType
 }
 
-// DefaultMinPoolLiquidityOption defines the default min liquidity capitalization option.
-// Per the config file set at start-up
-const DefaultMinPoolLiquidityOption = -1
-
 // PricingOptions defines the options for retrieving the prices.
 type PricingOptions struct {
 	// RecomputePrices defines whether to recompute the prices or attempt to retrieve
@@ -54,18 +50,7 @@
 	// For more context, see tokens/usecase/pricing/chain defaultIsSpotPriceComputeMethod.
 	RecomputePricesIsSpotPriceComputeMethod bool
 	// MinPoolLiquidityCap defines the minimum liquidity required to consider a pool for pricing.
-<<<<<<< HEAD
 	MinPoolLiquidityCap uint64
-=======
-	MinPoolLiquidityCap int
-}
-
-// DefaultPricingOptions defines the default options for retrieving the prices.
-var DefaultPricingOptions = PricingOptions{
-	RecomputePrices:                         false,
-	MinPoolLiquidityCap:                     DefaultMinPoolLiquidityOption,
-	RecomputePricesIsSpotPriceComputeMethod: true,
->>>>>>> eb17d651
 }
 
 // PricingOption configures the pricing options.
@@ -90,18 +75,8 @@
 // WithMinPricingPoolLiquidityCap configures the min liquidity capitalization option
 // for pricing. Note, that non-pricing routing has its own RouterOption to configure
 // the min liquidity capitalization.
-<<<<<<< HEAD
 func WithMinPricingPoolLiquidityCap(minPoolLiquidityCap uint64) PricingOption {
 	return func(o *PricingOptions) {
-=======
-func WithMinPricingPoolLiquidityCap(minPoolLiquidityCap int) PricingOption {
-	return func(o *PricingOptions) {
-		// If the min liquidity is the default value, we don't need to set it.
-		if minPoolLiquidityCap == DefaultMinPoolLiquidityOption {
-			return
-		}
-
->>>>>>> eb17d651
 		o.MinPoolLiquidityCap = minPoolLiquidityCap
 	}
 }
@@ -122,11 +97,7 @@
 	MaxPoolsPerRoute int `mapstructure:"max-pools-per-route"`
 	MaxRoutes        int `mapstructure:"max-routes"`
 	// MinPoolLiquidityCap is the minimum liquidity capitalization required for a pool to be considered in the router.
-<<<<<<< HEAD
 	MinPoolLiquidityCap uint64 `mapstructure:"min-pool-liquidity-cap"`
-=======
-	MinPoolLiquidityCap int `mapstructure:"min-pool-liquidity-cap"`
->>>>>>> eb17d651
 }
 
 // FormatCacheKey formats the cache key for the given denoms.
