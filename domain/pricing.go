--- conflicted
+++ resolved
@@ -163,14 +163,9 @@
 	// The latest update height for this denom is updated on completion.
 	RepriceDenomMetadata(updateHeight uint64, blockPriceUpdates PricesResult, quoteDenom string, blockDenomLiquidityUpdatesMap DenomPoolLiquidityMap) PoolDenomMetaDataMap
 
-<<<<<<< HEAD
-	// GetHeightForDenom returns zero if the height is not found or fails to cast it to the return type.
-	GetHeightForDenom(denom string) uint64
-=======
 	// GetLatestUpdateHeightForDenom returns the latest height for when the liquidity for a given denom was updated
 	// zero if the height is not found or fails to cast it to the return type.
 	GetLatestUpdateHeightForDenom(denom string) uint64
->>>>>>> d63e8c93
 
 	// StoreHeightForDenom stores the latest height for the given denom.
 	StoreHeightForDenom(denom string, height uint64)
@@ -180,16 +175,11 @@
 	RegisterListener(listener PoolLiquidityComputeListener)
 }
 
-<<<<<<< HEAD
-type DenomPriceInfo struct {
-	Price         osmomath.BigDec
-=======
 // DenomPriceInfo defines the price information for the base denom.
 type DenomPriceInfo struct {
 	// Price is the price of the base denom.
 	Price osmomath.BigDec
 	// ScalingFactor is the scaling factor for the base denom.
->>>>>>> d63e8c93
 	ScalingFactor osmomath.Dec
 }
 
