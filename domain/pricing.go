package domain

import (
	"context"
	"strings"

	sdk "github.com/cosmos/cosmos-sdk/types"
	"github.com/osmosis-labs/osmosis/osmomath"
	"github.com/osmosis-labs/sqs/domain/cache"
)

// PricingSourceType defines the enumeration
// for possible pricing sources.
type PricingSourceType int

const (
	// ChainPricingSourceType defines the pricing source
	// by routing through on-chain pools.
	ChainPricingSourceType PricingSourceType = iota
	// CoinGeckoPricingSourceType defines the pricing source
	// that calls CoinGecko API.
	CoinGeckoPricingSourceType
	NoneSourceType = -1
)

// PricingSource defines an interface that must be fulfilled by the specific
// implementation of the pricing source.
type PricingSource interface {
	// GetPrice returns the price given a base and a quote denom or otherwise error, if any.
	// It attempts to find the price from the cache first, and if not found, it will proceed
	// to recomputing it via ComputePrice().
	GetPrice(ctx context.Context, baseDenom string, quoteDenom string, opts ...PricingOption) (osmomath.BigDec, error)

	// InitializeCache initialize the cache for the pricing source to a given value.
	// Panics if cache is already set.
	InitializeCache(*cache.Cache)

	// GetFallBackStrategy determines what pricing source should be fallen back to in case this pricing source fails
	GetFallbackStrategy(quoteDenom string) PricingSourceType
}

// PricingOptions defines the options for retrieving the prices.
type PricingOptions struct {
	// RecomputePrices defines whether to recompute the prices or attempt to retrieve
	// them from cache first.
	// If set to false, the prices might still be recomputed if the cache is empty.
	RecomputePrices bool
	// RecomputePricesIsSpotPriceComputeMethod defines whether to recompute the prices using the spot price compute method
	// or the quote-based method.
	// For more context, see tokens/usecase/pricing/chain defaultIsSpotPriceComputeMethod.
	RecomputePricesIsSpotPriceComputeMethod bool
	// MinPoolLiquidityCap defines the minimum liquidity required to consider a pool for pricing.
<<<<<<< HEAD
	MinPoolLiquidityCap uint64
=======
	MinPoolLiquidityCap int
	// IsWorkerPrecompute defines whether the pricing is precomputed by the worker.
	IsWorkerPrecompute bool
}

// DefaultPricingOptions defines the default options for retrieving the prices.
var DefaultPricingOptions = PricingOptions{
	RecomputePrices:                         false,
	MinPoolLiquidityCap:                     DefaultMinPoolLiquidityOption,
	RecomputePricesIsSpotPriceComputeMethod: true,
>>>>>>> 3ddc4a6f
}

// PricingOption configures the pricing options.
type PricingOption func(*PricingOptions)

// WithRecomputePrices configures the pricing options to recompute the prices.
func WithRecomputePrices() PricingOption {
	return func(o *PricingOptions) {
		o.RecomputePrices = true
	}
}

// WithRecomputePricesQuoteBasedMethod configures the pricing options to recompute the prices
// using the quote-based method
func WithRecomputePricesQuoteBasedMethod() PricingOption {
	return func(o *PricingOptions) {
		o.RecomputePrices = true
		o.RecomputePricesIsSpotPriceComputeMethod = false
	}
}

// WithMinPricingPoolLiquidityCap configures the min liquidity capitalization option
// for pricing. Note, that non-pricing routing has its own RouterOption to configure
// the min liquidity capitalization.
func WithMinPricingPoolLiquidityCap(minPoolLiquidityCap uint64) PricingOption {
	return func(o *PricingOptions) {
<<<<<<< HEAD
		o.MinPoolLiquidityCap = minPoolLiquidityCap
=======
		o.MinPoolLiquidityCap = int(minPoolLiquidityCap)
	}
}

// WithIsWorkerPrecompute configures the pricing options to be used for worker precompute.
func WithIsWorkerPrecompute() PricingOption {
	return func(o *PricingOptions) {
		o.IsWorkerPrecompute = true
>>>>>>> 3ddc4a6f
	}
}

// PricingConfig defines the configuration for the pricing.
type PricingConfig struct {
	// The number of milliseconds to cache the pricing data for.
	CacheExpiryMs int `mapstructure:"cache-expiry-ms"`

	// The default quote chain denom.
	// 0 stands for chain. 1 for Coingecko.
	DefaultSource PricingSourceType `mapstructure:"default-source"`

	// The default quote chain denom.
	DefaultQuoteHumanDenom string `mapstructure:"default-quote-human-denom"`

	// Coingecko URL endpoint.
	CoingeckoUrl string `mapstructure:"coingecko-url"`

	// Coingecko quote currency for fetching prices.
	CoingeckoQuoteCurrency string `mapstructure:"coingecko-quote-currency"`

	MaxPoolsPerRoute int `mapstructure:"max-pools-per-route"`
	MaxRoutes        int `mapstructure:"max-routes"`
	// MinPoolLiquidityCap is the minimum liquidity capitalization required for a pool to be considered in the router.
<<<<<<< HEAD
	MinPoolLiquidityCap uint64 `mapstructure:"min-pool-liquidity-cap"`
=======
	MinPoolLiquidityCap int `mapstructure:"min-pool-liquidity-cap"`

	// WorkerMinPoolLiquidityCap is the minimum liquidity capitalization required for a pool to be considered in the pricing worker.
	WorkerMinPoolLiquidityCap uint64 `mapstructure:"worker-min-pool-liquidity-cap"`
>>>>>>> 3ddc4a6f
}

// FormatCacheKey formats the cache key for the given denoms.
func FormatPricingCacheKey(a, b string) string {
	if a < b {
		a, b = b, a
	}

	var sb strings.Builder
	sb.WriteString(a)
	sb.WriteString(b)
	return sb.String()
}

type PricingWorker interface {
	// UpdatePrices updates prices for the tokens from the unique block pool metadata
	// that contains information about changed denoms and pools within a block.
	// Propagates the results to the listeners.
	UpdatePricesAsync(height uint64, uniqueBlockPoolMetaData BlockPoolMetadata)

	// RegisterListener registers a listener for pricing updates.
	RegisterListener(listener PricingUpdateListener)
}

// PricingUpdateListener defines the interface for the pricing update listener.
type PricingUpdateListener interface {
	// OnPricingUpdate notifies the listener of the pricing update.
	OnPricingUpdate(ctx context.Context, height uint64, blockMetaData BlockPoolMetadata, pricesBaseQuoteDenomMap PricesResult, quoteDenom string) error
}

// PoolLiquidityPricerWorker defines the interface for the pool liquidity pricer worker.
type PoolLiquidityPricerWorker interface {
	// Implements PricingUpdateListener
	PricingUpdateListener
	// ComputeLiquidityCapitalization computes the capitalization of the liquidity for the given denom
	// using the total liquidity and the price.
	// Returs zero if the price is zero or if there is any internal error.
	// Otherwise, returns the computed liquidity capitalization from total liquidity and price.
	ComputeLiquidityCapitalization(denom string, totalLiquidity osmomath.Int, price osmomath.BigDec) osmomath.Int

	// RepriceDenomMetadata reprices the token liquidity metadata for the denoms updated within the block.
	// Returns the updated token metadata.
	// If there is an update for a denom with a later height than the current height, it is skipped, making this a no-op.
	// Relies on the blockPriceUpdates to get the price for the denoms.
	// If the price for denom cannot be fetched, the liquidity capitalization for this denom is set to zero.
	// The latest update height for this denom is updated on completion.
	RepriceDenomMetadata(updateHeight uint64, blockPriceUpdates PricesResult, quoteDenom string, blockDenomLiquidityUpdatesMap DenomPoolLiquidityMap) PoolDenomMetaDataMap

	// GetLatestUpdateHeightForDenom returns the latest height for when the liquidity for a given denom was updated
	// zero if the height is not found or fails to cast it to the return type.
	GetLatestUpdateHeightForDenom(denom string) uint64

	// StoreHeightForDenom stores the latest height for the given denom.
	StoreHeightForDenom(denom string, height uint64)

	// RegisterListener register pool liquidity compute lister that receives hook updates
	// on completion of the worker workload.
	RegisterListener(listener PoolLiquidityComputeListener)
}

// DenomPriceInfo defines the price information for the base denom.
type DenomPriceInfo struct {
	// Price is the price of the base denom.
	Price osmomath.BigDec
	// ScalingFactor is the scaling factor for the base denom.
	ScalingFactor osmomath.Dec
}

type LiquidityPricer interface {
	// ComputeCoinCap computes the equivalent of the given coin in the desired quote denom that is set on ingester.
	// Returns error if:
	// * Price is zero
	// * Scaling factor is zero
	// * Truncation occurs in intermediary operations. Truncation is defined as the original amount
	// being non-zero and the computed amount being zero.
	ComputeCoinCap(coin sdk.Coin, baseDenomPriceData DenomPriceInfo) (osmomath.Dec, error)
}

// PoolLiquidityComputeListener defines the interface for the pool liquidity compute listener.
// It is used to notify the listeners of the pool liquidity compute worker that the computation
// for a given height is completed.
type PoolLiquidityComputeListener interface {
	OnPoolLiquidityCompute(height int64) error
}

// PricesResult defines the result of the prices.
// [base denom][quote denom] => price
// Note: BREAKING API - this type is API breaking as it is serialized to JSON.
// from the /tokens/prices endpoint. Be mindful of changing it without
// separating the API response for backward compatibility.
type PricesResult map[string]map[string]osmomath.BigDec

// GetPriceForDenom returns the price for the given baseDenom and quote denom.
// Returns zero if the price is not found.
func (prices PricesResult) GetPriceForDenom(baseDenom string, quoteDenom string) osmomath.BigDec {
	quotePrices, ok := prices[baseDenom]
	if !ok {
		return osmomath.ZeroBigDec()
	}

	price, ok := quotePrices[quoteDenom]
	if !ok {
		return osmomath.ZeroBigDec()
	}

	return price
}<|MERGE_RESOLUTION|>--- conflicted
+++ resolved
@@ -50,20 +50,9 @@
 	// For more context, see tokens/usecase/pricing/chain defaultIsSpotPriceComputeMethod.
 	RecomputePricesIsSpotPriceComputeMethod bool
 	// MinPoolLiquidityCap defines the minimum liquidity required to consider a pool for pricing.
-<<<<<<< HEAD
 	MinPoolLiquidityCap uint64
-=======
-	MinPoolLiquidityCap int
 	// IsWorkerPrecompute defines whether the pricing is precomputed by the worker.
 	IsWorkerPrecompute bool
-}
-
-// DefaultPricingOptions defines the default options for retrieving the prices.
-var DefaultPricingOptions = PricingOptions{
-	RecomputePrices:                         false,
-	MinPoolLiquidityCap:                     DefaultMinPoolLiquidityOption,
-	RecomputePricesIsSpotPriceComputeMethod: true,
->>>>>>> 3ddc4a6f
 }
 
 // PricingOption configures the pricing options.
@@ -90,10 +79,7 @@
 // the min liquidity capitalization.
 func WithMinPricingPoolLiquidityCap(minPoolLiquidityCap uint64) PricingOption {
 	return func(o *PricingOptions) {
-<<<<<<< HEAD
 		o.MinPoolLiquidityCap = minPoolLiquidityCap
-=======
-		o.MinPoolLiquidityCap = int(minPoolLiquidityCap)
 	}
 }
 
@@ -101,7 +87,6 @@
 func WithIsWorkerPrecompute() PricingOption {
 	return func(o *PricingOptions) {
 		o.IsWorkerPrecompute = true
->>>>>>> 3ddc4a6f
 	}
 }
 
@@ -126,14 +111,10 @@
 	MaxPoolsPerRoute int `mapstructure:"max-pools-per-route"`
 	MaxRoutes        int `mapstructure:"max-routes"`
 	// MinPoolLiquidityCap is the minimum liquidity capitalization required for a pool to be considered in the router.
-<<<<<<< HEAD
 	MinPoolLiquidityCap uint64 `mapstructure:"min-pool-liquidity-cap"`
-=======
-	MinPoolLiquidityCap int `mapstructure:"min-pool-liquidity-cap"`
 
 	// WorkerMinPoolLiquidityCap is the minimum liquidity capitalization required for a pool to be considered in the pricing worker.
 	WorkerMinPoolLiquidityCap uint64 `mapstructure:"worker-min-pool-liquidity-cap"`
->>>>>>> 3ddc4a6f
 }
 
 // FormatCacheKey formats the cache key for the given denoms.
