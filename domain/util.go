--- conflicted
+++ resolved
@@ -23,7 +23,6 @@
 	return numbers, nil
 }
 
-<<<<<<< HEAD
 // ParseBooleanQueryParam parses a boolean query parameter.
 // Returns false if the parameter is not present.
 // Errors if the value is not a valid boolean.
@@ -38,7 +37,8 @@
 	}
 
 	return paramValue, nil
-=======
+}
+
 // ValidateInputDenoms returns nil of two denoms are valid, otherwise an error.
 // This is to be used as a parameter validation for queries.
 // For example, token in denom must not equal token out denom for quotes.
@@ -51,7 +51,6 @@
 	}
 
 	return nil
->>>>>>> eb17d651
 }
 
 // splitAndTrim splits a string by a separator and trims the resulting strings.
