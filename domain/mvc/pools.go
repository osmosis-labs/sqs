--- conflicted
+++ resolved
@@ -51,12 +51,10 @@
 
 	// StorePools stores the given pools in the usecase
 	StorePools(pools []sqsdomain.PoolI) error
-<<<<<<< HEAD
 
 	// CalcExitCFMMPool estimates the coins returned from redeeming CFMM pool shares given a pool ID and the GAMM shares to convert
 	// poolID must be a CFMM pool. Returns error if not.
 	CalcExitCFMMPool(poolID uint64, exitingShares osmomath.Int) (sdk.Coins, error)
-=======
 }
 
 type CandidateRouteSearchPoolHandler interface {
@@ -65,5 +63,4 @@
 	// IsCanonicalOrderbookPool returns true if the given pool ID is a canonical orderbook pool
 	// for at least one of the base and quote denoms.
 	IsCanonicalOrderbookPool(poolID uint64) bool
->>>>>>> b40ab653
 }