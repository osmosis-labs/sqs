package mvc

import (
	"context"
	"fmt"

	sdk "github.com/cosmos/cosmos-sdk/types"
	"github.com/labstack/echo/v4"
	"github.com/osmosis-labs/osmosis/osmomath"
	"github.com/osmosis-labs/sqs/domain"
)

type TokensPoolLiquidityHandler interface {
	// UpdatePoolDenomMetadata updates the pool denom metadata, completely overwriting any previous
	// denom results stored internally, if any. The denoms metadata that is present internally
	// but not in the provided map will be left unchanged.
	UpdatePoolDenomMetadata(tokensMetadata domain.PoolDenomMetaDataMap)
}

type TokenMetadataHolder interface {
	// GetMinPoolLiquidityCap returns the min pool liquidity capitalization between the two denoms.
	// Returns error if there is no pool liquidity metadata for one of the tokens.
	// Returns error if pool liquidity metadata is large enough to cause overflow.
	GetMinPoolLiquidityCap(denomA, denomB string) (uint64, error)
}

// TokensUsecase defines an interface for the tokens usecase.
type TokensUsecase interface {
	TokenMetadataHolder
	TokensPoolLiquidityHandler

	// LoadTokens loads token meta data by chain denom into tokensUseCase.
	LoadTokens(tokenMetadataByChainDenom map[string]domain.Token)

	// GetMetadataByChainDenom returns token metadata for a given chain denom.
	GetMetadataByChainDenom(denom string) (domain.Token, error)

	// GetFullTokenMetadata returns token metadata for all chain denoms as a map.
	GetFullTokenMetadata() (map[string]domain.Token, error)

	// GetChainDenom returns chain denom by human denom
	GetChainDenom(humanDenom string) (string, error)

	// GetChainScalingFactorByDenomMut returns a chain scaling factor for a given denom
	// and a boolean flag indicating whether the scaling factor was found or not.
	// Note that the returned decimal is a shared resource and must not be mutated.
	// A clone should be made for any mutative operation.
	GetChainScalingFactorByDenomMut(denom string) (osmomath.Dec, error)

	// GetSpotPriceScalingFactorByDenomMut returns the scaling factor for spot price.
	GetSpotPriceScalingFactorByDenom(baseDenom, quoteDenom string) (osmomath.Dec, error)

	// GetPrices returns prices for all given base and quote denoms given a pricing source type or, otherwise, error, if any.
	// The options configure some customization with regards to how prices are computed.
	// By default, the prices are computes by using cache and the default min liquidity parameter set via config.
	// The options are capable of overriding the defaults.
	// The outer map consists of base denoms as keys.
	// The inner map consists of quote denoms as keys.
	// The result of the inner map is prices of the outer base and inner quote.
	GetPrices(ctx context.Context, baseDenoms []string, quoteDenoms []string, pricingSourceType domain.PricingSourceType, opts ...domain.PricingOption) (domain.PricesResult, error)

	// GetPoolDenomMetadata returns the pool denom metadata of a pool denom.
	// This metadata is accumulated from all pools.
	GetPoolDenomMetadata(chainDenom string) (domain.PoolDenomMetaData, error)

	// GetPoolLiquidityCap returns the pool liquidity market cap for a given chain denom.
	// This value is accumulated from all Osmosis pools.
	GetPoolLiquidityCap(chainDenom string) (osmomath.Int, error)

	// GetPoolDenomsMetadata returns the pool denom metadata for the given chain denoms.
	// These values are accumulated from all Osmosis pools.
	GetPoolDenomsMetadata(chainDenoms []string) domain.PoolDenomMetaDataMap

	// GetFullPoolDenomMetadata returns the local market caps for all chain denoms.
	// For any valid (per the asset list) denom, if there is no metadata, it will be set to empty
	// and all values such as local market cap will be set to zero.
	GetFullPoolDenomMetadata() domain.PoolDenomMetaDataMap

	// RegisterPricingStrategy registers a pricing strategy for a given pricing source.
	RegisterPricingStrategy(source domain.PricingSourceType, strategy domain.PricingSource)

	IsValidChainDenom(chainDenom string) bool

	// IsValidPricingSource checks if the pricing source is a valid one
	IsValidPricingSource(pricingSource int) bool

	// GetCoingeckoIdByChainDenom gets the Coingecko ID by chain denom
	GetCoingeckoIdByChainDenom(chainDenom string) (string, error)

	// ClearPoolDenomMetadata implements mvc.TokensUsecase.
	// WARNING: use with caution, this will clear all pool denom metadata
	ClearPoolDenomMetadata()
<<<<<<< HEAD
=======

	// UpdateAssetsAtHeightIntervalSync updates assets at configured height interval.
	UpdateAssetsAtHeightIntervalSync(height uint64) error

	// SetTokenRegistryLoader sets the token registry loader.
	SetTokenRegistryLoader(loader domain.TokenRegistryLoader)
>>>>>>> f50fed5a
}

// ValidateChainDenomQueryParam validates the chain denom query parameter.
// If isHumanDenoms is true, it converts the human denom to chain denom.
// If isHumanDenoms is false, it validates the chain denom.
// Returns the chain denom and an error if any.
func ValidateChainDenomQueryParam(tokensUsecase TokensUsecase, denom string, isHumanDenoms bool) (string, error) {
	// Note that sdk.Coins initialization
	// auto-converts base denom from human
	// to IBC notation.
	// As a result, we avoid attempting the
	// to convert a denom that is already changed.
	baseDenom, err := sdk.GetBaseDenom()
	if err != nil {
		return "", nil
	}

	if isHumanDenoms {
		// Convert human denom to chain denom.
		// See definition of baseDenom.
		if denom != baseDenom {
			return tokensUsecase.GetChainDenom(denom)
		}
	} else {
		if !tokensUsecase.IsValidChainDenom(denom) {
			return "", fmt.Errorf("denom is not a valid chain denom (%s)", denom)
		}
	}

	// Valid chain denom
	return denom, nil
}

// ValidateChainDenomsQueryParam validates the chain denom query parameters.
func ValidateChainDenomsQueryParam(c echo.Context, tokensUsecase TokensUsecase, denoms []string) ([]string, error) {
	isHumanDenoms, err := domain.GetIsHumanDenomsQueryParam(c)
	if err != nil {
		return nil, err
	}

	chainDenoms := make([]string, len(denoms))
	for i, denom := range denoms {
		chainDenom, err := ValidateChainDenomQueryParam(tokensUsecase, denom, isHumanDenoms)
		if err != nil {
			return nil, err
		}
		chainDenoms[i] = chainDenom
	}
	return chainDenoms, nil
}<|MERGE_RESOLUTION|>--- conflicted
+++ resolved
@@ -90,15 +90,12 @@
 	// ClearPoolDenomMetadata implements mvc.TokensUsecase.
 	// WARNING: use with caution, this will clear all pool denom metadata
 	ClearPoolDenomMetadata()
-<<<<<<< HEAD
-=======
 
 	// UpdateAssetsAtHeightIntervalSync updates assets at configured height interval.
 	UpdateAssetsAtHeightIntervalSync(height uint64) error
 
 	// SetTokenRegistryLoader sets the token registry loader.
 	SetTokenRegistryLoader(loader domain.TokenRegistryLoader)
->>>>>>> f50fed5a
 }
 
 // ValidateChainDenomQueryParam validates the chain denom query parameter.
