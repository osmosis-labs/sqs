--- conflicted
+++ resolved
@@ -256,7 +256,6 @@
 	return fmt.Sprintf("spot price truncated when using quote method, quote coin (%s), base denom (%s)", e.QuoteCoinStr, e.BaseDenom)
 }
 
-<<<<<<< HEAD
 type OrderbookNotEnoughLiquidityToCompleteSwapError struct {
 	PoolId   uint64
 	AmountIn sdk.Coin
@@ -274,7 +273,8 @@
 
 func (e OrderbookPoolMismatchError) Error() string {
 	return fmt.Sprintf("orderbook pool (%d) does not support swaps from (%s) to (%s)", e.PoolId, e.TokenInDenom, e.TokenOutDenom)
-=======
+}
+
 type DenomPoolLiquidityDataNotFoundError struct {
 	Denom string
 }
@@ -289,5 +289,4 @@
 
 func (e PriceNotFoundForPoolLiquidityCapError) Error() string {
 	return fmt.Sprintf("price not found (zero) for denom %s", e.Denom)
->>>>>>> ccb86f1f
 }