package domain

import (
	"errors"
	"fmt"
	"net/http"

	sdk "github.com/cosmos/cosmos-sdk/types"
)

var (
	// ErrInternalServerError will throw if any the Internal Server Error happen
	ErrInternalServerError = errors.New("internal Server Error")
	// ErrNotFound will throw if the requested item is not exists
	ErrNotFound = errors.New("your requested Item is not found")
	// ErrConflict will throw if the current action already exists
	ErrConflict = errors.New("your Item already exist")
	// ErrBadParamInput will throw if the given request-body or params is not valid
	ErrBadParamInput = errors.New("given Param is not valid")
)

// GetStatusCode returbs status code given error
func GetStatusCode(err error) int {
	if err == nil {
		return http.StatusOK
	}

	switch err {
	case ErrInternalServerError:
		return http.StatusInternalServerError
	case ErrNotFound:
		return http.StatusNotFound
	case ErrConflict:
		return http.StatusConflict
	default:
		return http.StatusInternalServerError
	}
}

// ResponseError represent the response error struct
type ResponseError struct {
	Message string `json:"message"`
}

// InvalidPoolTypeError is an error type for invalid pool type.
type InvalidPoolTypeError struct {
	PoolType int32
}

func (e InvalidPoolTypeError) Error() string {
	return "invalid pool type: " + string(e.PoolType)
}

// UnsupportedCosmWasmPoolTypeError is an error type for invalid cosmwasm pool type.
type UnsupportedCosmWasmPoolTypeError struct {
	PoolType string
	PoolId   uint64
}

func (e UnsupportedCosmWasmPoolTypeError) Error() string {
	return "unsupported pool type: " + e.PoolType
}

type PoolNotFoundError struct {
	PoolID uint64
}

func (e PoolNotFoundError) Error() string {
	return fmt.Sprintf("pool with ID (%d) is not found", e.PoolID)
}

type ConcentratedPoolNoTickModelError struct {
	PoolId uint64
}

func (e ConcentratedPoolNoTickModelError) Error() string {
	return fmt.Sprintf("concentrated pool (%d) has no tick model", e.PoolId)
}

type TakerFeeNotFoundForDenomPairError struct {
	Denom0 string
	Denom1 string
}

func (e TakerFeeNotFoundForDenomPairError) Error() string {
	return fmt.Sprintf("taker fee not found for denom pair (%s, %s)", e.Denom0, e.Denom1)
}

type FailedToCastPoolModelError struct {
	ExpectedModel string
	ActualModel   string
}

func (e FailedToCastPoolModelError) Error() string {
	return fmt.Sprintf("failed to cast pool model (%s) to the desired type (%s)", e.ActualModel, e.ExpectedModel)
}

type ConcentratedNoLiquidityError struct {
	PoolId uint64
}

func (e ConcentratedNoLiquidityError) Error() string {
	return fmt.Sprintf("pool (%d) has no liquidity", e.PoolId)
}

type ConcentratedCurrentTickNotWithinBucketError struct {
	PoolId             uint64
	CurrentBucketIndex int64
	TotalBuckets       int64
}

func (e ConcentratedCurrentTickNotWithinBucketError) Error() string {
	return fmt.Sprintf("current bucket index (%d) is out of range (%d) for pool (%d)", e.CurrentBucketIndex, e.TotalBuckets, e.PoolId)
}

type ConcentratedCurrentTickAndBucketMismatchError struct {
	PoolID      uint64
	CurrentTick int64
	LowerTick   int64
	UpperTick   int64
}

func (e ConcentratedCurrentTickAndBucketMismatchError) Error() string {
	return fmt.Sprintf("current tick (%d) is not within bucket (%d, %d)", e.CurrentTick, e.LowerTick, e.UpperTick)
}

type ConcentratedZeroCurrentSqrtPriceError struct {
	PoolId uint64
}

func (e ConcentratedZeroCurrentSqrtPriceError) Error() string {
	return fmt.Sprintf("pool (%d) has zero current sqrt price", e.PoolId)
}

type ConcentratedNotEnoughLiquidityToCompleteSwapError struct {
	PoolId   uint64
	AmountIn string
}

func (e ConcentratedNotEnoughLiquidityToCompleteSwapError) Error() string {
	return fmt.Sprintf("not enough liquidity to complete swap in pool (%d) with amount in (%s)", e.PoolId, e.AmountIn)
}

type ConcentratedTickModelNotSetError struct {
	PoolId uint64
}

func (e ConcentratedTickModelNotSetError) Error() string {
	return fmt.Sprintf("tick model is not set on pool (%d)", e.PoolId)
}

// CosmWasmPoolType represents the type of a CosmWasm pool.
type CosmWasmPoolType int

const (
	CosmWasmPoolAlloyTransmuter CosmWasmPoolType = iota
	CosmWasmPoolOrderbook
)

// String returns the string representation of the CwPoolType.
func (c CosmWasmPoolType) String() string {
	switch c {
	case CosmWasmPoolAlloyTransmuter:
		return "Alloy Transmuter"
	case CosmWasmPoolOrderbook:
		return "Orderbook"
	default:
		return "Unknown"
	}
}

type CwPoolDataMissingError struct {
	PoolId           uint64
	CosmWasmPoolType CosmWasmPoolType
}

func (e CwPoolDataMissingError) Error() string {
	return fmt.Sprintf("%s data is missing for pool (%d)", e.CosmWasmPoolType, e.PoolId)
}

type MissingNormalizationFactorError struct {
	PoolId uint64
	Denom  string
}

func (e MissingNormalizationFactorError) Error() string {
	return fmt.Sprintf("Missing normalization factor for denom (%s) in pool (%d)", e.Denom, e.PoolId)
}

type ZeroNormalizationFactorError struct {
	PoolId uint64
	Denom  string
}

func (e ZeroNormalizationFactorError) Error() string {
	return fmt.Sprintf("Normalization factor is zero for denom (%s) in pool (%d)", e.Denom, e.PoolId)
}

type TransmuterInsufficientBalanceError struct {
	Denom         string
	BalanceAmount string
	Amount        string
}

func (e TransmuterInsufficientBalanceError) Error() string {
	return fmt.Sprintf("insufficient balance of token (%s), balance (%s), amount (%s)", e.Denom, e.BalanceAmount, e.Amount)
}

type StaleHeightError struct {
	StoredHeight            uint64
	TimeSinceLastUpdate     int
	MaxAllowedTimeDeltaSecs int
}

func (e StaleHeightError) Error() string {
	return fmt.Sprintf("stored height (%d) is stale, time since last update (%d), max allowed seconds (%d)", e.StoredHeight, e.TimeSinceLastUpdate, e.MaxAllowedTimeDeltaSecs)
}

<<<<<<< HEAD
type PoolDenomMetaDataNotPresentError struct {
	ChainDenom string
}

func (e PoolDenomMetaDataNotPresentError) Error() string {
	return fmt.Sprintf("pool denom metadata for denom (%s) is not found", e.ChainDenom)
}

type SameDenomError struct {
	DenomA string
	DenomB string
}

func (e SameDenomError) Error() string {
	return fmt.Sprintf("two input denoms are equal (%s), must not be the same", e.DenomA)
}

type SpotPriceQuoteCalculatorOutAmountZeroError struct {
	QuoteCoinStr string
	BaseDenom    string
}

func (e SpotPriceQuoteCalculatorOutAmountZeroError) Error() string {
	return fmt.Sprintf("out amount is zero when attempting to compute spot price via quote, quote coin (%s), base denom (%s)", e.QuoteCoinStr, e.BaseDenom)
}

type SpotPriceQuoteCalculatorTruncatedError struct {
	QuoteCoinStr string
	BaseDenom    string
}

func (e SpotPriceQuoteCalculatorTruncatedError) Error() string {
	return fmt.Sprintf("spot price truncated when using quote method, quote coin (%s), base denom (%s)", e.QuoteCoinStr, e.BaseDenom)
=======
type OrderbookPoolInvalidDirectionError struct {
	Direction int64
}

func (e OrderbookPoolInvalidDirectionError) Error() string {
	return fmt.Sprintf("orderbook pool direction (%d) is invalid; must be either -1 or 1", e.Direction)
}

type OrderbookNotEnoughLiquidityToCompleteSwapError struct {
	PoolId   uint64
	AmountIn sdk.Coin
}

func (e OrderbookNotEnoughLiquidityToCompleteSwapError) Error() string {
	return fmt.Sprintf("not enough liquidity to complete swap in pool (%d) with amount in (%s)", e.PoolId, e.AmountIn)
}

type OrderbookPoolMismatchError struct {
	PoolId        uint64
	TokenInDenom  string
	TokenOutDenom string
}

func (e OrderbookPoolMismatchError) Error() string {
	return fmt.Sprintf("orderbook pool (%d) does not support swaps from (%s) to (%s)", e.PoolId, e.TokenInDenom, e.TokenOutDenom)
>>>>>>> 8dbc90bc
}<|MERGE_RESOLUTION|>--- conflicted
+++ resolved
@@ -216,7 +216,6 @@
 	return fmt.Sprintf("stored height (%d) is stale, time since last update (%d), max allowed seconds (%d)", e.StoredHeight, e.TimeSinceLastUpdate, e.MaxAllowedTimeDeltaSecs)
 }
 
-<<<<<<< HEAD
 type PoolDenomMetaDataNotPresentError struct {
 	ChainDenom string
 }
@@ -250,7 +249,8 @@
 
 func (e SpotPriceQuoteCalculatorTruncatedError) Error() string {
 	return fmt.Sprintf("spot price truncated when using quote method, quote coin (%s), base denom (%s)", e.QuoteCoinStr, e.BaseDenom)
-=======
+}
+
 type OrderbookPoolInvalidDirectionError struct {
 	Direction int64
 }
@@ -276,5 +276,4 @@
 
 func (e OrderbookPoolMismatchError) Error() string {
 	return fmt.Sprintf("orderbook pool (%d) does not support swaps from (%s) to (%s)", e.PoolId, e.TokenInDenom, e.TokenOutDenom)
->>>>>>> 8dbc90bc
 }