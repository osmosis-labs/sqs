--- conflicted
+++ resolved
@@ -7,12 +7,6 @@
 	// Precision is the precision of the token.
 	Precision int `json:"decimals"`
 	// IsUnlisted is true if the token is unlisted.
-<<<<<<< HEAD
-	IsUnlisted bool `json:"is_unlisted"`
-	// CoingeckoID is the internal ID of this token used by CoinGecko
-	CoingeckoID string `json:"coingecko_id"`
-=======
 	IsUnlisted  bool   `json:"preview"`
 	CoingeckoID string `json:"coingeckoId"`
->>>>>>> 642e07d5
 }