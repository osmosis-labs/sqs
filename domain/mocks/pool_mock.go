--- conflicted
+++ resolved
@@ -14,32 +14,18 @@
 )
 
 type MockRoutablePool struct {
-<<<<<<< HEAD
-	ChainPoolModel       poolmanagertypes.PoolI
-	TickModel            *sqsdomain.TickModel
-	CosmWasmPoolModel    *sqsdomain.CosmWasmPoolModel
-	ID                   uint64
-	Balances             sdk.Coins
-	Denoms               []string
-	TotalValueLockedUSDC osmomath.Int
-	PoolType             poolmanagertypes.PoolType
-	TokenOutDenom        string
-	TakerFee             osmomath.Dec
-	SpreadFactor         osmomath.Dec
-=======
-	ChainPoolModel   poolmanagertypes.PoolI
-	TickModel        *sqsdomain.TickModel
-	ID               uint64
-	Balances         sdk.Coins
-	Denoms           []string
-	PoolLiquidityCap osmomath.Int
-	PoolType         poolmanagertypes.PoolType
-	TokenOutDenom    string
-	TakerFee         osmomath.Dec
-	SpreadFactor     osmomath.Dec
->>>>>>> 14fd1852
-
-	mockedTokenOut sdk.Coin
+	ChainPoolModel    poolmanagertypes.PoolI
+	TickModel         *sqsdomain.TickModel
+	CosmWasmPoolModel *sqsdomain.CosmWasmPoolModel
+	ID                uint64
+	Balances          sdk.Coins
+	Denoms            []string
+	PoolLiquidityCap  osmomath.Int
+	PoolType          poolmanagertypes.PoolType
+	TokenOutDenom     string
+	TakerFee          osmomath.Dec
+	SpreadFactor      osmomath.Dec
+	mockedTokenOut    sdk.Coin
 }
 
 // CalcSpotPrice implements sqsdomain.RoutablePool.
@@ -80,18 +66,11 @@
 // GetSQSPoolModel implements sqsdomain.PoolI.
 func (mp *MockRoutablePool) GetSQSPoolModel() sqsdomain.SQSPool {
 	return sqsdomain.SQSPool{
-<<<<<<< HEAD
-		Balances:             mp.Balances,
-		TotalValueLockedUSDC: mp.TotalValueLockedUSDC,
-		SpreadFactor:         DefaultSpreadFactor,
-		PoolDenoms:           mp.Denoms,
-		CosmWasmPoolModel:    mp.CosmWasmPoolModel,
-=======
-		Balances:         mp.Balances,
-		PoolLiquidityCap: mp.PoolLiquidityCap,
-		SpreadFactor:     DefaultSpreadFactor,
-		PoolDenoms:       mp.Denoms,
->>>>>>> 14fd1852
+		Balances:          mp.Balances,
+		PoolLiquidityCap:  mp.PoolLiquidityCap,
+		SpreadFactor:      DefaultSpreadFactor,
+		PoolDenoms:        mp.Denoms,
+		CosmWasmPoolModel: mp.CosmWasmPoolModel,
 	}
 }
 
