--- conflicted
+++ resolved
@@ -93,11 +93,6 @@
 }
 
 type PoolsConfig struct {
-<<<<<<< HEAD
-	TransmuterCodeIDs          []uint64 `mapstructure:"transmuter-code-ids"`
-	GeneralCosmWasmCodeIDs     []uint64 `mapstructure:"general-cosmwasm-code-ids"`
-	IsAlloyedTransmuterEnabled bool     `mapstructure:"is-alloyed-transmuter-enabled"`
-=======
 	// Code IDs of Transmuter CosmWasm pools that are supported.
 	TransmuterCodeIDs []uint64 `mapstructure:"transmuter-code-ids"`
 
@@ -105,7 +100,9 @@
 	// NOTE: that these pools make network requests to chain for quote estimation.
 	// As a result, they are excluded from split routes.
 	GeneralCosmWasmCodeIDs []uint64 `mapstructure:"general-cosmwasm-code-ids"`
->>>>>>> ad108311
+  
+  // Feature flag for alloyed transmuter
+  IsAlloyedTransmuterEnabled bool `mapstructure:"is-alloyed-transmuter-enabled"`
 }
 
 const DisableSplitRoutes = 0
