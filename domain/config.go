package domain

import "fmt"

// Config defines the config for the sidecar query server.
type Config struct {
	// Defines the web server configuration.
	ServerAddress string `mapstructure:"server-address"`

	// Defines the logger configuration.
	LoggerFilename     string `mapstructure:"logger-filename"`
	LoggerIsProduction bool   `mapstructure:"logger-is-production"`
	LoggerLevel        string `mapstructure:"logger-level"`

	ChainGRPCGatewayEndpoint string `mapstructure:"grpc-gateway-endpoint"`
	ChainID                  string `mapstructure:"chain-id"`

	// Chain registry assets URL.
	ChainRegistryAssetsFileURL string `mapstructure:"chain-registry-assets-url"`

	FlightRecord *FlightRecordConfig `mapstructure:"flight-record"`

	// Router encapsulates the router config.
	Router *RouterConfig `mapstructure:"router"`

	// Pools encapsulates the pools config.
	Pools *PoolsConfig `mapstructure:"pools"`

	Pricing *PricingConfig `mapstructure:"pricing"`

	// GRPC ingester server configuration.
	GRPCIngester *GRPCIngesterConfig `mapstructure:"grpc-ingester"`

	// OpenTelemetry configuration.
	OTEL *OTELConfig `mapstructure:"otel"`

	// SideCarQueryServer CORS configuration.
	CORS *CORSConfig `mapstructure:"cors"`
}

type EndpointOTELConfig struct {
	Quote float64 `mapstructure:"/router/quote"`
	Other float64 `mapstructure:"other"`
}

// OTELConfig represents OpenTelemetry configuration.
type OTELConfig struct {
	// The DSN to use.
	DSN string `mapstructure:"dsn"`
	// The sample rate for event submission in the range [0.0, 1.0].
	// By default, all events are sent.
	SampleRate float64 `mapstructure:"sample-rate"`
	// Enable performance tracing.
	EnableTracing bool `mapstructure:"enable-tracing"`
	// The sample rate for profiling traces in the range [0.0, 1.0].
	// This is relative to TracesSampleRate - it is a ratio of profiled traces out of all sampled traces.
	ProfilesSampleRate float64 `mapstructure:"profiles-sample-rate"`
	// The environment to be sent with events.
	Environment      string             `mapstructure:"environment"`
	CustomSampleRate EndpointOTELConfig `mapstructure:"custom-sample-rate"`
}

// CORSConfig represents HTTP CORS headers configuration.
type CORSConfig struct {
	// Specifies Access-Control-Allow-Headers header value.
	AllowedHeaders string `mapstructure:"allowed-headers"`
	// Specifies Access-Control-Allow-Methods header value.
	AllowedMethods string `mapstructure:"allowed-methods"`
<<<<<<< HEAD
	AllowedOrigin  string `mapstructure:"allowed-origin"`
}

// Validate validates the config. Returns an error if the config is invalid.
// Nil is returned if the config is valid.
func (c Config) Validate() error {
	// Validate the dynamic min liquidity cap filters.
	if err := validateDynamicMinLiquidityCapDesc(c.Router.DynamicMinLiquidityCapFiltersDesc); err != nil {
		return err
	}

	return nil
}

// validateDynamicMinLiquidityCapFiltersDesc validates the dynamic min liquidity cap filters.
// Returns an error if the filters are invalid. Nil is returned if the filters are valid.
// The filters must be in descending order both by min tokens capitalization and filter value.
func validateDynamicMinLiquidityCapDesc(values []DynamicMinLiquidityCapFilterEntry) error {
	if len(values) == 0 {
		return nil
	}

	previousMinTokensCap := values[0].MinTokensCap
	previousFilterValue := values[0].FilterValue
	for i := 0; i < len(values); i++ {
		if values[i].MinTokensCap > previousMinTokensCap {
			return fmt.Errorf("min_tokens_cap must be in descending order")
		}

		if values[i].FilterValue > previousFilterValue {
			return fmt.Errorf("filter_value must be in descending order")
		}

		previousMinTokensCap = values[i].MinTokensCap
		previousFilterValue = values[i].FilterValue
	}

	return nil
=======
	// Specifies Access-Control-Allow-Origin header value.
	AllowedOrigin string `mapstructure:"allowed-origin"`
}

// FlightRecordConfig encapsulates the flight recording configuration.
type FlightRecordConfig struct {
	// Enabled defines if the flight recording is enabled.
	Enabled bool `mapstructure:"enabled"`
	// TraceThresholdMS defines the trace threshold in milliseconds.
	TraceThresholdMS int `mapstructure:"trace-threshold-ms"`
	// TraceFileName defines the trace file name to output to.
	TraceFileName string `mapstructure:"trace-file-name"`
>>>>>>> ebbff3bb
}<|MERGE_RESOLUTION|>--- conflicted
+++ resolved
@@ -66,8 +66,18 @@
 	AllowedHeaders string `mapstructure:"allowed-headers"`
 	// Specifies Access-Control-Allow-Methods header value.
 	AllowedMethods string `mapstructure:"allowed-methods"`
-<<<<<<< HEAD
-	AllowedOrigin  string `mapstructure:"allowed-origin"`
+	// Specifies Access-Control-Allow-Origin header value.
+	AllowedOrigin string `mapstructure:"allowed-origin"`
+}
+
+// FlightRecordConfig encapsulates the flight recording configuration.
+type FlightRecordConfig struct {
+	// Enabled defines if the flight recording is enabled.
+	Enabled bool `mapstructure:"enabled"`
+	// TraceThresholdMS defines the trace threshold in milliseconds.
+	TraceThresholdMS int `mapstructure:"trace-threshold-ms"`
+	// TraceFileName defines the trace file name to output to.
+	TraceFileName string `mapstructure:"trace-file-name"`
 }
 
 // Validate validates the config. Returns an error if the config is invalid.
@@ -105,18 +115,4 @@
 	}
 
 	return nil
-=======
-	// Specifies Access-Control-Allow-Origin header value.
-	AllowedOrigin string `mapstructure:"allowed-origin"`
-}
-
-// FlightRecordConfig encapsulates the flight recording configuration.
-type FlightRecordConfig struct {
-	// Enabled defines if the flight recording is enabled.
-	Enabled bool `mapstructure:"enabled"`
-	// TraceThresholdMS defines the trace threshold in milliseconds.
-	TraceThresholdMS int `mapstructure:"trace-threshold-ms"`
-	// TraceFileName defines the trace file name to output to.
-	TraceFileName string `mapstructure:"trace-file-name"`
->>>>>>> ebbff3bb
 }