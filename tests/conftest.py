--- conflicted
+++ resolved
@@ -3,6 +3,7 @@
 import pytest
 import itertools
 import json
+import os
 
 from sqs_service import *
 from data_service import fetch_tokens, fetch_pools
@@ -10,14 +11,12 @@
 from constants import *
 from rand_util import construct_token_in_combos
 from coingecko_service import *
-<<<<<<< HEAD
 from constants import *
 from util import *
 from decimal import *
 
-=======
-import os
->>>>>>> c6bb2d7d
+
+
 
 def parse_api_key():
     """
