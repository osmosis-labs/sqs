--- conflicted
+++ resolved
@@ -61,7 +61,7 @@
     # NUM_TOKENS_DEFAULT mid volume tokens
     @pytest.mark.parametrize("token",conftest.choose_tokens_volume_range(NUM_TOKENS_DEFAULT, MIN_VOL_FILTER_DEFAULT, MAX_VAL_MID_VOL_FILTER_DEFAULT))
     def test_mid_volume_token_prices(self, environment_url, token):
-        self.run_coingecko_comparison_test(environment_url, token, MID_PRICE_DIFF, allow_blank_coingecko_id=False)
+        self.run_coingecko_comparison_test(environment_url, token, MID_PRICE_DIFF, allow_blank_coingecko_id=True)
 
     # NUM_TOKENS_DEFAULT top by-volume tokens
     @pytest.mark.parametrize("token", conftest.choose_tokens_volume_range(NUM_TOKENS_DEFAULT))
@@ -117,25 +117,7 @@
     # 4. Test if the price difference between coingecko and sqs is within the threshold
     def run_coingecko_comparison_test(self, environment_url, token, price_diff_threshold, allow_blank_coingecko_id=False):
         date_format = '%Y-%m-%d %H:%M:%S'
-<<<<<<< HEAD
         sqs_service = conftest.SERVICE_MAP[environment_url]
-        coingecko_service = conftest.SERVICE_COINGECKO
-
-        # Assert coingecko id is available for the token
-        coingecko_id = sqs_service.get_coingecko_id(token)
-        if (not allow_blank_coingecko_id):
-            assert coingecko_id is not None, f"{token} coingecko id is none"
-        else:
-            return
-
-        # Assert coingecko price is available for the token
-        coingecko_price = coingecko_service.get_token_price(coingecko_id)
-        assert coingecko_price is not None, f"{token},{coingecko_id} coingecko price is none"
-        print(f"{datetime.fromtimestamp(time.time()).strftime(date_format)}: {token},{coingecko_id}, coingecko price = {coingecko_price}")
-        assert coingecko_price > 0, f"{token},{coingecko_id} coingecko price is zero"
-=======
-        sqs_service = SERVICE_MAP[environment_url]
->>>>>>> 642e07d5
 
         # Assert the latency of the sqs pricing request is within the threshold
         measure_latency = lambda: sqs_service.get_tokens_prices([token])
@@ -157,7 +139,7 @@
 
         # If coingecko id is available, perform the price comparison against its price
         if coingecko_id is not None and not allow_blank_coingecko_id:
-            coingecko_service = SERVICE_COINGECKO
+            coingecko_service = conftest.SERVICE_COINGECKO
             # Assert coingecko price is available for the token
             coingecko_price = coingecko_service.get_token_price(coingecko_id)
             assert coingecko_price is not None, f"{token},{coingecko_id} coingecko price is none"
