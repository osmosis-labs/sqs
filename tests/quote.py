--- conflicted
+++ resolved
@@ -1,9 +1,5 @@
 import conftest
 from sqs_service import *
-<<<<<<< HEAD
-from quote import *
-=======
->>>>>>> ed4408fd
 from quote_response import *
 from rand_util import *
 from e2e_math import *
@@ -11,10 +7,6 @@
 from constants import *
 from util import *
 from route import *
-<<<<<<< HEAD
-
-=======
->>>>>>> ed4408fd
 
 class Quote:
     @staticmethod
@@ -244,127 +236,4 @@
 
                     cur_token_out = token_in
         else:
-            assert quote.effective_fee > 0
-
-
-class ExactAmountOutQuote:
-    @staticmethod
-    def calculate_amount_transmuter(tokenOut: Coin, denom_in):
-        # This is the max error tolerance of 5% that we allow.
-        # Arbitrarily hand-picked to avoid flakiness.
-        error_tolerance = 0.05
-
-        # Get denom in precision.
-        denom_out_precision = conftest.get_denom_exponent(denom_out)
-
-        # Get denom out data to retrieve precision and price 
-        denom_in_data = conftest.shared_test_state.chain_denom_to_data_map.get(denom_in)
-        denom_in_precision = denom_in_data.get("exponent")
-        
-        # Compute spot price scaling factor.
-        spot_price_scaling_factor = Decimal(10)**denom_out_precision / Decimal(10)**denom_in_precision
-
-        # Compute expected spot prices
-        out_base_in_quote_price = Decimal(denom_in_data.get("price"))
-        expected_in_base_out_quote_price = 1 / out_base_in_quote_price
-        
-        # Compute expected token in
-        expected_token_in = int(amount) * expected_in_base_out_quote_price
-
-        return spot_price_scaling_factor, expected_token_in, error_tolerance
-
-    def calculate_amount(tokenOut: Coin, denom_in):
-        # All tokens have the same default exponent, resulting in scaling factor of 1.
-        spot_price_scaling_factor = 1
-
-        token_out_denom = tokenOut.denom
-        amount_str = tokenOut.amount
-        amount_out = int(amount_str)
-
-        # Compute expected base out quote spot price
-        # First, get the USD price of each denom, and then divide to get the expected spot price
-        in_base_usd_quote_price = conftest.get_usd_price_scaled(denom_in)
-        out_base_usd_quote_price = conftest.get_usd_price_scaled(token_out_denom)
-        expected_in_base_out_quote_price = out_base_usd_quote_price / in_base_usd_quote_price 
-
-        # Compute expected token out
-        expected_token_in = int(amount_str) * expected_in_base_out_quote_price
-
-        return in_base_usd_quote_price * amount_out
-
-    @staticmethod
-    def validate_quote_test(quote, expected_amount_out_str, expected_denom_out, spot_price_scaling_factor, expected_in_base_out_quote_price, expected_token_in, denom_in, error_tolerance):
-        """
-        Runs the following validations:
-        - Basic presence of fields
-        - Transmuter has no price impact. Otherwise, it is negative.
-        - Token out amount is within error tolerance from expected.
-        - Returned spot price is within error tolerance from expected.
-        """
-        
-        # Validate routes are generally present
-        assert len(quote.route) > 0
-
-        # Check if the route is a single pool single transmuter route
-        # For such routes, the price impact is 0.
-        is_transmuter_route = Quote.is_transmuter_in_single_route(quote.route)
-
-        # Validate price impact
-        # If it is a single pool single transmuter route, we expect the price impact to be 0
-        # Price impact is returned as a negative number for any other route.
-        assert quote.price_impact is not None
-        assert (not is_transmuter_route) and (quote.price_impact < 0) or (is_transmuter_route) and (quote.price_impact == 0), f"Error: price impact {quote.price_impact} is zero for non-transmuter route"
-        price_impact_positive = quote.price_impact * -1
-
-        # Validate amount in and denom are as input
-        assert quote.amount_out.amount == int(expected_amount_out_str)
-        assert quote.amount_out.denom == expected_denom_out
-
-        # Validate that the fee is charged
-        Quote.validate_fee(quote)
-
-        # Validate that the route is valid
-        ExactAmountOutQuote.validate_route(quote, denom_in, expected_denom_out,)
-
-        # Validate that the spot price is present
-        assert quote.in_base_out_quote_spot_price is not None
-
-        # Validate that the spot price is within the error tolerance
-        assert relative_error(quote.in_base_out_quote_spot_price * spot_price_scaling_factor, expected_in_base_out_quote_price) < error_tolerance, f"Error: in base out quote spot price {quote.in_base_out_quote_spot_price} is not within {error_tolerance} of expected {expected_in_base_out_quote_price}"
-
-        # If there is a price impact greater than the provided error tolerance, we dynamically set the error tolerance to be
-        # the price impact * (1 + error_tolerance) to account for the price impact
-        if price_impact_positive > error_tolerance:
-            error_tolerance = price_impact_positive * Decimal(1 + error_tolerance)
-
-        # Validate that the amount out is within the error tolerance
-        amount_in_scaled = quote.amount_in * spot_price_scaling_factor
-        assert relative_error(amount_in_scaled, expected_token_in) < error_tolerance, f"Error: amount out scaled {amount_out_scaled} is not within {error_tolerance} of expected {expected_token_out}"
-
-    @staticmethod
-    def validate_route(quote, denom_in, denom_out):
-        """
-        Validates that the route is valid by checking the following:
-         - The output token is present in each pool denoms
-         - The last token in is equal to denom in
-        """
-        for route in quote.route:
-            output = denom_out
-            for p in route.pools:
-                pool_id = p.id
-                pool = conftest.shared_test_state.pool_by_id_map.get(str(pool_id))
-
-                assert pool, f"Error: pool ID {pool_id} not found in test data"
-
-                denoms = conftest.get_denoms_from_pool_tokens(pool.get("pool_tokens"))
-
-                # Pool denoms must contain output denom
-                assert output in denoms, f"Error: output {output} not found in pool {pool_id} denoms {denoms}"
-
-                # Pool denoms must contain route input denom
-                assert p.token_in_denom in denoms, f"Error: pool token_in_denom {p.token_in_denom} not found in pool {pool_id} denoms {denoms}"
-
-                output = p.token_in_denom
-
-            # Last route token in must be equal to denom in
-            assert denom_in == get_last_route_token_in(route), f"Error: denom in {denom_in} not equal to last token in {get_last_route_token_in(route)}"+            assert quote.effective_fee > 0